# Change Log

All notable changes to this project will be documented in this file.

The format follows [keepachangelog.com]. Please stick to it.

## [2.11.0 Evolving Echidna -- unreleased]
<<<<<<< HEAD
=======

### Fixed

* Json encoding issues

>>>>>>> b1eaad0d
### Added

* Implement --hash-uniques option to generate full checksums of unique files too.
* Implement --hash-unmatched option, similar to --hash-uniques but only for size twins.
<<<<<<< HEAD
* Implement --rank-by f option to rank originals by directory full path
* Can now atomically clone from original to its hardlink via ``rmlint --dedupe`` 

### Changed

* Option ``--dedupe`` option parsing changed.
  Previously:
  ``rmlint --dedupe [--dedupe-xattr] [--dedupe-readonly] [-v] [-V] <src> <dest>``
  Now:
  ``rmlint --dedupe [--xattr] [--readonly] [--followlinks] [--inline-extents] [-v] [-V] <src> <dest>``

### Fixed

* Avoid generating ``rmlint.sh`` or other output files for ``rmlint --dedupe`` or ``rmlint --is-reflink`
* Error message when trying to clone from original to its hardlink
* Fix bug with ``--unmatched-basename`` option in ``--replay`` mode

=======

### Changed

* Improve ETA estimation.
* Made json-glib a hard dependency
>>>>>>> b1eaad0d


## [2.10.1 Ludicrous Lemur] -- 2020-06-13

### Added

* implement -i option for rmlint.sh to ask before removal of each file (thanks JLuszawski)

### Fixed

* Fix version display in Shredder UI (thanks JLuszawski)
* Broken JSON output in case of paths with double quotes (thanks EvilMcJerkface)

## [2.10.0 Ludicrous Lemur] -- 2020-05-31

### Added

* ``--replay`` works now with ``-D``: ``.json`` created without ``-D`` can now
  be packed into duplicate directories during replay. Vice versa, duplicate
  directories can be unpacked if no ``-D`` switch was given. This feature is
  still considered to be experimental. There might be still a few rough edges.
  The output will warn you when the feature is in-use and offers instructions
  on how to disable it.

### Changed

* Related to the ``--replay`` feature: The ``.json`` output now contains
  ``part_of_directory`` entries if generated with ``-D``. Those are basically
  duplicates the duplicate directories are composed out of.
* The ``sh`` output now visually denotes groups of duplicates with a newline.

### Deprecated

Nothing.

### Removed

Nothing.

### Fixed

* The ``mtime`` comparison was broken when using ``--xattr``.
* Timestamps for ``xattr`` were locale-sensitive. This has been fixed.
* Intermediate checksums where written to extended attributes.
* Several Python related deprecation warnings.
* ui: Changing the size factor did not let you apply the settings.
* ``--size`` can now correctly handle very large sizes.
* "Evil" (think procfs) filesystem detection triggered wrongly sometimes.

## [2.9.0 Odd Olm] -- 2019-08-20

### Added

* An up-to-date COPR package for Fedora (thanks eclipseo).
* Add --xattr as --xattr-write, --xattr-read & --write-unfinished to enable easy
  checksum caching for the next run.
* Unique option for json and csv formatters (-c json:unique)
* New -k option for rmlint.sh to keep directory timestamps like before deletion.

### Changed

* Warn when using -j without -D.
* The exist status is now EXIT_FAILURE when rmlint was interrupted.
* Slightly changed progressbar ETA algorithm to deliver more stable results.
* docs: added a few scripting examples to underline the possibility to use 3rd-party tools.
* --dedupe options now checks if the files are already reflinks to reduce disk thrashing.
* Made sure that -T dd is the same as specifying -D.

### Deprecated

Nothing was deprecated.

### Removed

Nothing was removed.

### Fixed

* Dry-run was not honoured when a user-defined command was used.
* Fix crash when compiled with -msse4.2
* Relative symbolic links were compared wrong when using -f (See issue #333)
* gui: The size options wer enot correctly passed to rmlint (only Megabytes)
* xattr: timestamps where often compared wrongly.
* Fiemap (and thus reflink detection) code was improved.
* --replay did not replay duplicate directories correctly.
* --replay did not honour --hidden and --size correctly.
* Various build issues.
* gui: fix "render from selected" feature.
* gui: generated script now correctly removes itself.
* gui: fix display of paths with ampersands in them.

## [2.8.0 Maidenly Moose] -- 2018-10-30

Mostly a bugfix release with smaller functional changes.

### Added

- Support for reflinks on XFS (48c2e5b1)
- Option "--no-backup" to overwrite output files as before (see "Changed")
- New build system option called "gettext" that eases the maintenance of translations.
  (thanks Michael Witten)
- gui: Add config option to choose how to handle the found duplicates

### Changed

- -pp is now silently permitted, but is the same as -p
- Old output files get backed up now to a new timestamped name.
  This was done to not to overwrite the results of long runs.
  You can use --no-backup to disable this behaviour.
- Several internal cleanups and potential bug fixes (thanks to Michael Witten)
- Change the default optimization level for a build to -O2.

### Deprecated

Nothing was deprecated.

### Removed

Nothing was removed.

### Fixed

- Several small fixes in the documentation.
- Compiler warnings that may happen with clang and on 32 bit.
- "-g" now does not overwrite other formatters anymore.
- Make the progressbar less flickering.
- Startup error when the permissions to a location where bad.
- Endless loop that happens on btrfs due to the fiemap optimization.
- Fix a bug when doing "rmlint --replay x.json" without an explicit path.
- Fix -f that did not really follow symbolic links.
- gui: locations are now stored persistently and survive restarts.
- scons should work now with both python2 and python3.
- extensive memory allocation with slow CPUs.
- Do not use --remove-destination of cp, but use "rm + ln" to support non-GNU systems.

## [2.7.0 Toothless Taipan] -- 2017-04-25

### Added

* New checksum types metro and highway
* New option --keep-hardlinked
* --dedupe option can deduplicate twins on any reflick-capable filesystems
* --dedupe-readonly option can dedupe files on read-only btrfs snapshots

### Changed

* Checksum types for -P... options (see https://github.com/sahib/rmlint/issues/261)

### Deprecated

* Option --btrfs-clone (use --dedupe)
* Paranoia option -pp (use -p)

### Removed

* Checksum types bastard, spooky, city & farmhash
* Multihash output option

### Fixed

* Fix scons 3 compatibility issue (https://github.com/sahib/rmlint/issues/258)
* Fix compile error on systems with no FIEMAP (https://github.com/sahib/rmlint/issues/252)
* Fix handling of bad uids/gids in python output formatter (https://github.com/sahib/rmlint/issues/239)
* Fix escaping of dirnames in rmlint.sh test for new emptydirs (https://github.com/sahib/rmlint/issues/241)
* Fix another quoting issue (https://github.com/sahib/rmlint/issues/272)

## [2.6.1 Penetrating Pineapple] -- 2017-06-13

### Fixed

* Fix build-error on macOS due to wrong usage of #ifdef.
* Fix a bug in treemerge that sometimes counted hardlinks more than once.
* Fix copyright year notice all over the source code.
* Fix --equal to allow hidden files, files counting as other lint and empty files.
* Fix --equal to allow path doubles so passing symlinks to the same file still yields a 0.
  Due to those fixes the paranoia mode of ``rmlint.sh`` should run smoother (again) now.
* Use a more sophisticated strategy to find the path to the own binary and fallback to ``$(which rmlint)``.
* Workaround the bash bug that did not allow huge functions by bringing back the old approach without a function.

### Changed

* It is now possible to treat empty files as duplicates when specifying "--size 0".
* Use the `cmp` builtin to compare regular in the shell script files again, since it's faster.
* Abort early in ``--equal`` if an mismatch has been encountered.
* Test the shell script more thoroughly to avoid release troubles.

### Added

* Add a new ``-c`` switch to ``rmlint.sh`` that cleans up empty directories while running the script.

## [2.6.0 Penetrating Pineapple] -- 2017-06-03

### Fixed

* Do not chmod +x files that exist already (previous versions tried to +x e.g. /dev/null)
* Support anonymous pipes in the sh formatter (Supported now: rmlint -o sh:>(cat))
* Documentation should look a bit cleaner now.
* Fixed a crash when a file was clamped to a size of 0.
* Fixed a rounding error bug that can happen while sorting mtimes.
* Fixed the slightly broken --mtime-window option (was too permissive in rare cases)
* Force permissions (0755 for binary, 0644 for manpage) when installing files in the filesystem.
* Fix wrong ordering when using -D without -k or -K.
* Fix a space wasting bug that happened with -D and -c sh:link.
* Fix a bug in treemerge that sometimes lead to directories not being detected (should be also slightly faster now)
* Fix inconsistent handling of duplicate directories when using hardlinks, symlinks and reflinks.
* Abort early if an invalid path has been given via commandline or stdin.
* Do not silence errors while commandline parsing when using ``-g``.

### Added

* Added new checksums: blake2{s,sp,b,bp} and sha3{-256,-384,-512}. sha3 is an alias to sha3-256.
* Support for GNU Hurd (well, at least it compiles :)
* New "-o stats" formatter that prints some statistics about the run.
* Progressbar now additionally shows an ETA time (how long rmlint will probably run)
* New option ``--honour-dir-layout (-j)`` that makes ``--merge-directories (-D)``
  also check if the directory layout is the same.
* A new ``--equal`` option that works like the ``cmp`` utility, but supports directories.
* Add a progress percentage to ``rmlint.sh`` for big runs.

### Changed

* Changed the default hash function to blake2b.
* The default formatter (pretty) now also outputs the time used for the run.
* Updated existing translations.

## [2.4.6 Myopic Micrathene Bugfixes] -- 2017-01-16

### Fixed

* Update translation template.
* Various fix to make rmlint ready to be packaged in debian.

### Added

* Output of rmlint.sh uses a colored prefix now.

## [2.4.5 Myopic Micrathene Bugfixes] -- 2016-12-12

### Fixed

* Make ``--replay`` truly merge different sets of duplicates.
* Call ``exit(1)`` when getting a fatal signal (somehow was missing)
* ``scons test`` now executes only the sane part of the testsuite.
* Be more friendly when no manpage was found (and show --help)
* Handle readonly btrfs subvolumes well.
  See also: https://github.com/sahib/rmlint/issues/195
* Various build errors fixed for old/rare systems.
* Various fixes in the gui, mostly related to old GTK versions.

### Added

* New option ``--mtime-window``: Only consider files as duplicates that
  share a mtime in a certain time-window.
  See also: https://github.com/sahib/rmlint/issues/197
* New sortcriteria ``O`` (maximize outside hardlinks) and ``H`` (maximize total hardlinks)
  See also: https://github.com/sahib/rmlint/issues/196
* Proper installation instructions for macOS.

### Changed

* Re-Design ``--replay`` to accept ``//`` like the normal commandline does.
* New default sortcriteria is ``pOMa`` to maximize the chance of deleting
  the most bytes from the storage.

## [2.4.4 Myopic Micrathene Bugfixes] -- 2016-04-01

### Fixed

* Makefile related compile troubles on BSD for the GUI>
* Check for accessat and ATR_FDCWD explicitly and try to work around them when missing.
* Clearup installation instructions

## [2.4.3 Myopic Micrathene Bugfixes] -- 2016-03-11

### Fixed

- Fix symbolic link emitting in sh script (sometimes files were omitted from rmlint.sh)
- Fix compile stop on BSD systems in utilities.c (thanks f99aq8ove)
- Fix some compiler warnings and typos.

### Added

- Add basic spanish translation.
- Add basic compile support on cygwin.

## [2.4.2 Myopic Micrathene Bugfixes] -- 2015-12-14

### Fixed

- Fix bad size stats using ``--replay`` with hardlinks.
- Fix unicode emission of ``json`` formatter.
- Fix broken ``gui/SConscript`` (was looking for python4...)

### Added

- Add ``unique`` formatter to print unique files. (See https://github.com/sahib/rmlint/issues/161)

### Changed

- Removed ``--with-metadata-cache`` and ``--cache`` since both introduced lots
  of code without giving many benefits. In total about 1000 lines of code were
  removed in this process.
- For limiting memory usage there is just ``--limit-mem`` now.


## [2.4.1 Myopic Micrathene Bugfixes] -- 2015-11-01

### Fixed

- ``btrfs``:  Do not try to clone files on different subvolumes.
- ``gui``: Tie down version for gobject-introspection.
- ``freebsd``: Fix very bad performance due to mounttable and some compile
  issues.

### Added

- ``-S`` now understands two new letters to match via regular expressions:

    - ``r``: Select the path as original that matches the pattern given in ``<PATTERN>`` after this letter.
    - ``x``: Same as ``r`` but match only basename.


## [2.4.0 Myopic Micrathene] -- 2015-10-25

### Fixed

- ``rmlint`` should compile on Mac OSX now.
- Bugfix: Broken ``chown`` calls in sh script (thanks Shukrat Mukimov)
- Bugfix: memory corruption when specifying ``-T dd`` alone.
- Bugfix: Make ``-D`` and ``-k / -K`` play together nicely (thanks phiresky).
- Smaller compile time troubles fixed.
- Progressbar uses timeout-based redraws which leads to much smoother drawing
  and less cpu footprint.
- ``pretty`` formatter (default) produces now valid escaped commands.
  It is still intented for visual output only. That's why a note for this was
  added.

### Added

- A fully working graphical user interface which is installed as a python module
  by default (can be disabled via compile option ie ``scons --without-gui``).
  It can be started via  ``rmlint --gui``.
- Support for automatic deduplication on btrfs using  ``BTRFS_IOC_FILE_EXTENT_SAME``.
  The Shellscript now will contain calls to  ``rmlint  --btrfs $source $dest``
  for duplicates on ``btrfs`` filesystems if  the user specified ``-c sh:clone``.
- Benchmark suite that will track the performance of rmlint from release to release.
  This helps developers detect any speed regressions or improvements and is a tool
  to help develop and validate optimization strategies.
- Shell/Python-script now does more sanity checks before removing and can be told to
  re-compare files byte-by-byte before removing them (``-p`` option when running
  the ``.sh`` file).
- Add a new ``--hash`` option so rmlint can be used as a very fast file hashing
  utility, eg ``rmlint --hash`` works like ``sha1sum``, or ``rmlint --hash -d md5``
  works like ``md5sum``.  Also does sha256, sha512, murmur{128}, spooky{32,64,128},
  city{128}.
- ``--sort-by`` learned new keys: ``l`` (path length) and ``d`` (path depth).
- New ``--unmatched-basename`` option only finds twins with differing basenames.
- Smaller performance and memory optimisations in shredder.

### Changed

- ``-g`` now checks if there is already a ``sh`` and ``json`` formatter before
  it adds one.
- ``-PP`` now defaults to ``xxhash`` as hashing algorithm.
- ``-o / --output`` learned to guess the formatter you want to use from the file ending.
  For example ``-o /tmp/test.json`` will work like ``-o json:/tmp/test.json``.
- JSON output contains ``rmlint`` version and revision now.
- ``--replay`` learned to merge several json files.
- Internal refactoring (credits go to Daniel) of the scheduler and hashing
  library. The duplicate finding process has be split in separate modules.

## [2.3.0 Ominous Oscar] -- 2015-06-15

### Fixed

- Compiles on Mac OSX now. See also: https://github.com/sahib/rmlint/issues/139
- Fix a crash that happened with ``-e``.
- Protect other lint than duplicates by ``-k`` or ``-K``.
- ``chown`` in sh script fixed (was ``chmod`` by accident).

### Added

- ``--replay``: Re-output a previously written json file. Allow filtering
  by using all other standard options (like size or directory filtering).
- ``--sort-by``: Similar to ``-S``, but sorts groups of files. So showing
  the group with the biggest size sucker is as easy as ``-y s``.

### Changed

- ``-S``'s long options is ``--rank-by`` now (prior ``--sortcriteria``).
- ``-o`` can guess the formatter from the filename if given.
- Remove some optimisations that gave no visible effect.
- Simplified FIEMAP optimisation to reduce initial delay and reduce memory overhead
- Improved hashing strategy for large disks (do repeated smaller sweeps across
  the disk instead of incrementally hashing every file on the disk)

## [2.2.1 Dreary Dropbear Bugfixes]

### Fixed

- Incorrect handling of -W, --no-with-color option
- Handling of $PKG_CONFIG in SConstruct
- Failure to build manpage
- Various BSD compatibility issues
- Nonstandard header sequence in modules using fts
- Removed some unnecessary warnings


## [2.2.0 Dreary Dropbear] -- 2015-05-09

### Fixed

- Issue with excessive memory usage and processing delays with
  very large file counts (>5M files)
- Problems and crashes on 32bit with large files and normal files.
- Bug in memory manager for "paranoid" file comparison method which
  could lead to OOM error in some cases and infinite looping in others.
- Fixed bug which prevented option --max-paranoid-mem working.
- Note: much kudos to our user "vvs-" who provided many useful testcases
  and was prepared to re-run a 10-hour duplicate search after each effort
  to fix the underlying issues.
- Handling of json formatter on invalid utf8, which fixed ``--cache`` in return.
- Bug during file traversal when encountering symlinks to empty folders

### Added

- More aggressive test suite, leading to higher coverage rates (90% of lines,
  almost 100% functions at least). Let's not speak of branch coverage for now. 😄
- A primitive benchmark suite.
- A GUI sketch that can be shipped along rmlint.

### Changed

- Most internal filesystems like `proc` are ignored now.
- Improved progressbar
- Memory footprint reduced to enable larger filesets to be processed. See
  discussion at https://github.com/sahib/rmlint/issues/109.  Improvements
  include a Pat(h)ricia-Trie used as data structure to efficiently map
  file paths with much less memory consumption.  Also the file preprocessing
  strategy (eg to find path doubles) has been improved to avoid having
  several large hashtables active at the same time.
- Improved threading strategy which increases speed of duplicate
  matching.  As before, the threading strategy uses just one thread per
  physical disk to enable fast reading without disk thrash.  The improved
  algorithm now increases the number of cpu threads used to hash the data
  as it is read in.  Also an improved mutex strategy reduces the wait time
  before the hash results can be processed.
  Note the new threading strategy is particularly effective on the
  "paranoid" (byte-by-byte) file comparison method (option -pp), which is
  now almost as fast as the default (SHA1 hash) method.
- The optimisation in 2.1.0 which detects existing reflinks has been
  reverted for now due to conflicts between shredder and treemerge.


## [2.1.0 Malnourished Molly] -- beta-release 2015-04-13

### Fixed

- performance regression: When having many pairs of duplicates,
  the core got slower very fast due to linear lookups. Fixed.
- performance regression: No SSDs were detected due to two bugs.
- commandline aborts also on non-fatal option misuses.
- Some statistic counts were updated wrong sometimes.
- Fixes in treemerge to respect directories tagges as originals.
- Ignore "evil" fs types like bindfs, nullfs completely.
- Fix race in file tree traversal.
- Various smaller bugfixes.

### Added

- ``--with-metadata-cache`` makes ``rmlint`` less memory hungry by storing
  its paths in a sqlite3 database and selecting them when needed.
- ``--without-fiemap`` disables the ``fiemap`` optimization when focus is on
  memory footprint.
- ``--perms`` can check if a file should be readable/writable or executable.
- Json output is enabled by default and is written to ``rmlint.json``.
- ``--partial-hidden`` does only see hidden files in duplicate directories.
- ``--cache/--write-unfinished`` can be used to speedup re-runs drastically.
- Checksums can be stored in the xattr of files with ``--xattr-read/write/clear``.
- New progressbar output inspired by ``journalctl --verfiy``.
- Better support for reflink-capable filesystems (e.g. *btrfs*):
  - detect existing reflinks using ``fiemap`` data (significant speedup)
  - support replacing files by a reflink if the filesystem supports it.

### Changed

- Optional dependency for *sqlite3* for ``--with-metadata-cache``.
- ``--hardlinked`` is enabled by default.
- Support -n (dry-run) for rmlint.sh; require user input on ask.
- Default digest is now *sha1* instead of *spooky*.
- updated ``.pot`` template with help strings.
- updated german translation accordingly.
- -T supports arguments like df,dd properly now.
- New --help text that shows a short reference only.
- sahib made his 1000th commit on rmlint with this text
  and wonders where all the time has gone and why he isn't rich yet.

## [2.0.0 Personable Pidgeon] -- 2014-01-23

Initial release of the rewrite.

[unreleased]: https://github.com/sahib/rmlint/compare/master...develop
[2.2.1 Dreary Dropbear Bugfixes]: https://github.com/sahib/rmlint/compare/v2.2.0..v2.2.1
[2.2.0 Dreary Dropbear]: https://github.com/sahib/rmlint/releases/tag/v2.2.0
[2.1.0 Malnourished Molly]: https://github.com/sahib/rmlint/releases/tag/v2.1.0
[2.0.0 Personable Pidgeon]: https://github.com/sahib/rmlint/releases/tag/v2.0.0
[2.3.0 Ominous Oscar]: https://github.com/sahib/rmlint/compare/v2.2.2..v2.4.0
[2.4.0 Myopic Micrathene]: https://github.com/sahib/rmlint/releases/tag/v2.4.0
[2.4.1 Myopic Micrathene Bugfixes]: https://github.com/sahib/rmlint/releases/tag/v2.4.1
[keepachangelog.com]: http://keepachangelog.com/<|MERGE_RESOLUTION|>--- conflicted
+++ resolved
@@ -5,19 +5,19 @@
 The format follows [keepachangelog.com]. Please stick to it.
 
 ## [2.11.0 Evolving Echidna -- unreleased]
-<<<<<<< HEAD
-=======
 
 ### Fixed
 
 * Json encoding issues
-
->>>>>>> b1eaad0d
+* Avoid generating ``rmlint.sh`` or other output files for ``rmlint --dedupe`` or ``rmlint --is-reflink`
+* Error message when trying to clone from original to its hardlink
+* Fix bug with ``--unmatched-basename`` option in ``--replay`` mode
+* Possible bug with ``--equal``
+
 ### Added
 
 * Implement --hash-uniques option to generate full checksums of unique files too.
 * Implement --hash-unmatched option, similar to --hash-uniques but only for size twins.
-<<<<<<< HEAD
 * Implement --rank-by f option to rank originals by directory full path
 * Can now atomically clone from original to its hardlink via ``rmlint --dedupe`` 
 
@@ -28,21 +28,12 @@
   ``rmlint --dedupe [--dedupe-xattr] [--dedupe-readonly] [-v] [-V] <src> <dest>``
   Now:
   ``rmlint --dedupe [--xattr] [--readonly] [--followlinks] [--inline-extents] [-v] [-V] <src> <dest>``
-
-### Fixed
-
-* Avoid generating ``rmlint.sh`` or other output files for ``rmlint --dedupe`` or ``rmlint --is-reflink`
-* Error message when trying to clone from original to its hardlink
-* Fix bug with ``--unmatched-basename`` option in ``--replay`` mode
-
-=======
-
-### Changed
-
-* Improve ETA estimation.
 * Made json-glib a hard dependency
->>>>>>> b1eaad0d
-
+
+### Deprecated
+* ``--write-unfinished``.  Use ``--hash-unmatched``.
+* ``--dedupe-xattr``.  Use ``--dedupe --xattr``
+* ``--dedupe-readonly``.  Use ``--dedupe --readonly``
 
 ## [2.10.1 Ludicrous Lemur] -- 2020-06-13
 
