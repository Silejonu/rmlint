--- conflicted
+++ resolved
@@ -41,25 +41,21 @@
 RmFile *rm_file_new(const char *path, struct stat *buf, RmLintType type, bool is_ppath, unsigned pnum, const char *iwd) {
     RmFile *self = g_slice_new0(RmFile);
 
-    self->path = rm_fullname(path, iwd);
+    self->path = g_strdup(path);
     self->node = buf->st_ino;
     self->dev = buf->st_dev;
     self->mtime = buf->st_mtime;
 
-<<<<<<< HEAD
-    self->offset = get_disk_offset(self->path, 0);
-=======
-    if ( path[0] == '/' )
+    if(path[0] == '/')
         self->fullpath_prepend  = NULL;
     else
         self->fullpath_prepend = iwd;  /*TODO: check if this is safe, ie is settings->iwd always going to be there?
                                         *note: not using this anywhere yet so not "unsafe" */
->>>>>>> 67db4a26
 
     if(type == TYPE_DUPE_CANDIDATE) {
         const char *fullname = rm_fullname(iwd, path);
         self->offset = get_disk_offset(fullname, 0);
-        free((char*)fullname);
+        free((char *)fullname);
 
         self->fsize = buf->st_size;
     } else {
