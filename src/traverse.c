--- conflicted
+++ resolved
@@ -37,11 +37,7 @@
 #include "rmlint.h"
 #include "filter.h"
 #include "linttests.h"
-<<<<<<< HEAD
-#include "mounttable.h"
-=======
 #include "filemap.h"
->>>>>>> 1b886a6d
 
 #define MAX_EMPTYDIR_DEPTH (PATH_MAX / 2) /* brute force option */
 
@@ -49,28 +45,14 @@
 
 /* structure containing all settings relevant to traversal */
 typedef struct RmTraverseSession {
-<<<<<<< HEAD
-    RmMountTable *disk_mapper_table;
-    GThreadPool *list_build_pool;
-    GThreadPool *traverse_pool;
-    GHashTable *disk_queue_table;
-=======
     GHashTable *disk_table;  /*TODO: combine disk_table into
             disk_mapper_table as disk_mapper_table->used_disks? */
     GThreadPool *list_build_pool;
     GThreadPool *traverse_pool;
->>>>>>> 1b886a6d
     RmUserGroupList **userlist;
     int fts_flags;
     guint64 numfiles;
     RmSession *rm_session;
-<<<<<<< HEAD
-} RmTraverseSession;
-
-/* defines data structure for rm_add_file_to_list(data,userdata);
- * contains all the info needed to create an RmFile */
-typedef struct RmListBuilderBuffer {
-=======
     GHashTable *paths;
 } RmTraverseSession;
 
@@ -78,14 +60,10 @@
 /* define data structure for traverse_path(data,userdata)*/
 typedef struct RmTraversePathBuffer {
     struct stat stat_buf;
->>>>>>> 1b886a6d
     char *path;
     short depth;  // need this because recursive calls have different maxdepth to session->settings
     bool is_ppath;
     unsigned long pnum;
-<<<<<<< HEAD
-} RmListBuilderBuffer;
-=======
     dev_t disk; //NOTE: this is disk dev_t, not partition dev_t
     int path_num_for_disk;
 } RmTraversePathBuffer;
@@ -137,56 +115,6 @@
     g_free(self->path);
     g_free(self);
 }
->>>>>>> 1b886a6d
-
-/* define data structure for traverse_path(data,userdata)*/
-typedef struct RmTraversePathBuffer {
-    char *path;
-    short depth;  // need this because recursive calls have different maxdepth to session->settings
-    bool is_ppath;
-    unsigned long pnum;
-} RmTraversePathBuffer;
-
-
-/* initialiser and destroyer for RmTraversePathBuffer*/
-RmTraversePathBuffer *rm_traverse_path_buffer_new(char *path, short depth, bool is_ppath, unsigned long pnum) {
-    RmTraversePathBuffer *self = g_new0(RmTraversePathBuffer, 1);
-    self->path = g_strdup(path);
-    self->depth = depth;
-    self->is_ppath = is_ppath;
-    self->pnum = pnum;
-    return self;
-}
-
-
-void rm_traverse_path_buffer_free(gpointer data) {
-    RmTraversePathBuffer *self = (gpointer)data;
-    g_free(self->path);
-    g_free(self);
-}
-
-/* initialiser and destroyer for RmListBuilderBuffer*/
-RmListBuilderBuffer *rm_list_builder_buffer_new(char *path,
-                        struct stat *stat_buf,
-                        RmLintType linttype,
-                        bool is_ppath,
-                        unsigned long pnum) {
-    RmListBuilderBuffer *self = g_new0(RmListBuilderBuffer, 1);
-    self->path = g_strdup(path);
-    self->fsize = stat_buf->st_size;
-    self->node = stat_buf->st_ino;
-    self->dev = stat_buf->st_dev;
-    self->mtime = stat_buf->st_mtim.tv_sec;
-    self->linttype = linttype;
-    self->is_ppath = is_ppath;
-    self->pnum = pnum;
-    return self;
-}
-
-void rm_list_builder_buffer_free(RmListBuilderBuffer *self){
-    g_free(self->path);
-    g_free(self);
-}
 
 
 /* Return appropriate fts search flags based on settings. */
@@ -202,24 +130,6 @@
         self |= FTS_XDEV;
     }
 
-    self |= FTS_NOCHDIR;  /*TODO: we can have 1 running with CHDIR optimisations -
-                              need threadpool threads to cooperate for this to work*/
-    return self;
-}
-
-/* Return appropriate fts search flags based on settings. */
-int fts_flags_from_settings(RmSettings *settings) {
-    int self = 0;
-    if (!settings->followlinks) {
-        self |= FTS_COMFOLLOW | FTS_PHYSICAL;
-    } else {
-        self |= FTS_LOGICAL;
-    }
-    /* don't follow symlinks except those passed in command line */
-    if (settings->samepart) {
-        self |= FTS_XDEV;
-    }
-
     self |= FTS_NOCHDIR;  /*TODO: we can probably have 1 running with CHDIR optimisations -
                             but need threadpool threads to cooperate for this to work*/
     return self;
@@ -227,71 +137,12 @@
 
 /* Threadpool worker for creating RmFiles and adding them to list
  * Why separate thread: to avoid slowing down the FTS traverses
-<<<<<<< HEAD
- * Receives: RmListBuilderBuffers from FTS traversal threadpool
- * Work: Creates new RmFile from the info in the RmListBuilderBuffer and appends it to list
-=======
  * Receives: RmFiles from FTS traversal threadpool
  * Work: Appends file to list.
->>>>>>> 1b886a6d
  * Signals to other threads: none */
 void rm_add_file_to_list (gpointer data, gpointer user_data) {
     RmFile *file = (gpointer)data;
     RmFileList *list = (gpointer)user_data;
-<<<<<<< HEAD
-
-    RmFile *file = rm_file_new(buf->path, buf->fsize, buf->node, buf->dev, buf->mtime, buf->linttype, buf->is_ppath, buf->pnum);
-
-    rm_file_list_append(list, file);
-    rm_list_builder_buffer_free(buf);
-}
-
-
-/* structure for passing paths to traverser workers */
-typedef struct RmPathQueue {
-    GAsyncQueue *queue;
-    bool asleep;
-    GMutex lock;
-    dev_t dev; /* Info only for debugging */
-} RmPathQueue;
-
-RmPathQueue *rm_path_queue_new(dev_t dev) {
-    RmPathQueue *self = g_new(RmPathQueue, 1);
-    self->queue = g_async_queue_new_full(rm_traverse_path_buffer_free);
-    self->asleep = false; /* true until traverse pool picks it up */
-    g_mutex_init(&self->lock);
-    self->dev = dev;
-    return self;
-}
-
-void rm_path_queue_destroy(gpointer data){
-    RmPathQueue *self = (gpointer)data;
-    g_mutex_clear(&self->lock);
-    g_async_queue_unref(self->queue);
-    g_free(self);
-}
-
-
-static int process_file(RmTraverseSession *traverse_session, FTSENT *ent, char *path, bool is_ppath, unsigned long pnum, RmLintType file_type) {
-
-    RmSettings *settings=traverse_session->rm_session->settings;
-    GError *g_err = NULL;
-
-    struct RmListBuilderBuffer *buf = NULL;
-
-    struct stat stat_buf;
-    struct stat *statp = NULL;
-
-    if(ent == NULL) {
-        /* if this is direct file add from command-line argument, then we didn't get here via FTS, *
-         * so we don't have statp yet; get it!*/
-        stat(path, &stat_buf);
-        statp = &stat_buf;
-    } else {
-        statp = ent->fts_statp;
-        path = ent->fts_path;
-    }
-=======
     /* file->offset=get_disk_offset(file->path, 0); better to delay this until we have matched file sizes*/
     file->disk_offsets = get_fiemap_extents(file->path);
     file->seek_offset=file->fsize/2;
@@ -305,18 +156,13 @@
     RmSettings *settings=traverse_session->rm_session->settings;
     GError *g_err = NULL;
     RmFile *file = NULL;
->>>>>>> 1b886a6d
 
     if (file_type == 0) {
         RmLintType gid_check;
         /*see if we can find a lint type*/
         if (settings->findbadids && (gid_check = uid_gid_check(statp, traverse_session->userlist))) {
             file_type = gid_check;
-<<<<<<< HEAD
-        } else if(is_nonstripped(path)) {
-=======
         } else if(settings->nonstripped && is_nonstripped(path)) {
->>>>>>> 1b886a6d
             file_type = TYPE_NBIN;
         } else {
             guint64 file_size = statp->st_size;
@@ -332,41 +178,6 @@
         }
     }
 
-<<<<<<< HEAD
-    if(ent == NULL) {
-        buf = rm_list_builder_buffer_new(path,statp,file_type,is_ppath,pnum);
-        if (!g_thread_pool_push (traverse_session->list_build_pool, buf, &g_err)) {
-            rm_error("Error %d %s pushing RmFile %s to list build pool", g_err->code, g_err->message, path);
-        }
-
-    } else {
-        switch (ent->fts_info) {
-        case FTS_D:         /* preorder directory */
-        case FTS_DC:        /* directory that causes cycles */
-        case FTS_DNR:       /* unreadable directory */
-        case FTS_DOT:       /* dot or dot-dot */
-        case FTS_DP:        /* postorder directory */
-        case FTS_ERR:       /* error; errno is set */
-        case FTS_INIT:      /* initialized only */
-        case FTS_SLNONE:    /* symbolic link without target */
-        case FTS_W:         /* whiteout object */
-        case FTS_NS:        /* stat(2) failed */
-        case FTS_NSOK:      /* no stat(2) requested */
-            /* don't add entry for above types */
-            break;
-        case FTS_F:         /* regular file */
-        case FTS_SL:        /* symbolic link */
-        case FTS_DEFAULT:   /* none of the above */
-            /* TODO: clean this up (code here is almost identical to above) */
-            buf = rm_list_builder_buffer_new(ent->fts_path,statp,file_type,is_ppath,pnum);
-            if (!g_thread_pool_push (traverse_session->list_build_pool, buf, &g_err)) {
-                rm_error("Error %d %s pushing RmFile %s to list build pool", g_err->code, g_err->message, ent->fts_path);
-            }
-            break;
-        default:
-            break;
-        } /* end switch(p->fts_info)*/
-=======
     file = rm_file_new(path, statp->st_size, statp->st_ino, statp->st_dev, statp->st_mtim.tv_sec, file_type, is_ppath, pnum);
 
     if (!g_thread_pool_push (traverse_session->list_build_pool, file, &g_err)) {
@@ -374,267 +185,10 @@
         return 0;
     } else {
         return 1;
->>>>>>> 1b886a6d
-    }
-}
-
-
-<<<<<<< HEAD
-/* quick check */
-bool matches_toplevel_path ( char *filepath, RmTraverseSession *traverse_session) {
-    RmSettings *settings = traverse_session->rm_session->settings;
-    for ( int i = 0; settings->paths[i] != NULL; i++) {
-        if (strcmp(filepath, settings->paths[i]) == 0)
-            return true;
-    }
-    /*TODO: check extra paths encountered */
-    return false;
-}
-
-
-/* Push a path to the appropriate queue within a table of device queues.
- * If there is no appropriate device queue for the path, then (a) create it, (b) add it to
- * the table, and (c) push the new queue to the fts traversal threadpool queue */
-void push_path_to_queue(char *path,
-                        bool have_dev, dev_t dev,
-                        short depth,
-                        bool is_ppath,
-                        unsigned long pnum,
-                        RmTraverseSession *trav_session) {
-
-    /* TODO: if depth <> settings->depth then add dev.node to hashtable to prevent loops */
-
-    /*build a RmTraversePathBuffer structure to hold the required data for traverse_path() */
-    RmTraversePathBuffer *path_data = rm_traverse_path_buffer_new(path, depth, is_ppath, pnum);
-
-    /* lookup disk associated with the file */
-    if (!have_dev) {
-        struct stat stat_buf;
-        if ( stat(path, &stat_buf) == -1) {
-            rm_perror(path);
-            return;
-        } else {
-            dev = stat_buf.st_dev;
-        }
-    }
-
-    dev_t whole_disk = rm_mounts_get_disk_id (trav_session->disk_mapper_table, dev);
-    info("Adding %s to traverse table for device %02d:%02d\n", path, major(whole_disk), minor(whole_disk));
-
-    RmPathQueue *path_queue = g_hash_table_lookup(trav_session->disk_queue_table, GINT_TO_POINTER(whole_disk));
-    if(path_queue == NULL) {
-        /* create new path queue for this device and add this path to the queue*/
-        path_queue = rm_path_queue_new(whole_disk);
-        g_async_queue_push(path_queue->queue, (gpointer)path_data);
-
-        /* put a permanent reference to queue into device_table, and push to processing pool*/
-        g_hash_table_insert(trav_session->disk_queue_table, GINT_TO_POINTER(whole_disk), path_queue);
-        g_thread_pool_push(trav_session->traverse_pool, path_queue, NULL);
-
-    } else {
-        g_async_queue_push(path_queue->queue, (gpointer)path_data);
-        /* if path_queue has already been processed and is asleep, push if back into the traverse pool */
-        if ( g_mutex_trylock(&path_queue->lock) ) {
-            /* got lock, so wasn't active, either finished or still in queue*/
-            if (path_queue->asleep) {
-                /* stale queue (finished processing) - put it back into pool*/
-                path_queue->asleep = false;
-                g_thread_pool_push(trav_session->traverse_pool, path_queue, NULL);
-            }
-            g_mutex_unlock(&path_queue->lock);
-        }
-    }
-}
-
-
-/* Traverse the file hierarchies named in session->paths[pathnum]. *
- * Returns number of files added to list                           */
-int traverse_path(RmTraversePathBuffer *traverse_path_args, RmTraverseSession *traverse_session ) {
-    char *path = traverse_path_args->path;
-    char is_ppath = traverse_path_args->is_ppath;
-    short depth = traverse_path_args->depth;
-    unsigned long pnum = traverse_path_args->pnum;
-    guint64 numfiles=0;
-    RmSession *session = traverse_session->rm_session;
-    RmSettings *settings=session->settings;
-
-    if (path == NULL) {
-        rm_error("Error: no path defined for traverse_path");
-        return 0;
-    }
-
-    if(g_file_test(path, G_FILE_TEST_IS_REGULAR)) {
-            /* Normal file - process directly without FTS overhead*/
-        return process_file(traverse_session,
-                                NULL,
-                                path,
-                                is_ppath,
-                                pnum,
-                                0);
-    } else if (!g_file_test(path, G_FILE_TEST_IS_DIR)) {
-        rm_error("Error trying to process path %s - not a dir\n", path);
-        return 0;
-    }
-
-    int fts_flags = traverse_session->fts_flags;
-
-    /* build char** structure for passing to fts */
-    char *ftspaths[2];
-    ftspaths[0] = path;
-    ftspaths[1] = NULL;
-
-
-    FTS *ftsp;
-    /* Initialize ftsp */
-    if ((ftsp = fts_open(ftspaths, fts_flags, NULL)) == NULL) {
-        rm_error("fts_open failed");
-        return 0;
-    }
-
-    FTSENT *p, *chp;
-    chp = fts_children(ftsp, 0);
-    if (chp == NULL) {
-        warning("fts_children: can't initialise");
-        return 0;
-    }
-
-    /* start main processing */
-    char is_emptydir[MAX_EMPTYDIR_DEPTH];
-    bool have_open_emptydirs = false;
-    bool clear_emptydir_flags = false;
-    memset(&is_emptydir[0], 'N', sizeof(is_emptydir) - 1);
-    is_emptydir[sizeof(is_emptydir) - 1] = '\0';
-
-    while (!traverse_session->rm_session->aborted && (p = fts_read(ftsp)) != NULL) {
-        switch (p->fts_info) {
-        case FTS_D:         /* preorder directory */
-            if ( 0
-                    ||  ( 1
-                          && p->fts_level > 0
-                          && matches_toplevel_path (p->fts_path, traverse_session)
-                        )
-                    /* we've been here before */
-                    || (depth != 0 && p->fts_level >= depth)
-                    /* continuing into folder would exceed maxdepth*/
-                    || (settings->ignore_hidden && p->fts_level > 0 && p->fts_name[0] == '.')
-                    /* not recursing hidden folders*/
-               ) {
-                fts_set(ftsp, p, FTS_SKIP); /* do not recurse */
-                clear_emptydir_flags = true; /*flag current dir as not empty*/
-            } else if ((p->fts_dev != chp->fts_dev) && false) {
-                /* we have encountered a new device, which might be on a different disk;
-                 * push this path back to push_path_to_queue for re-dispatch */
-                /* have disabled this (?GThreadPool doesn't seem to like recursive pushes?)
-                 * TODO: fix                                                         */
-                push_path_to_queue(p->fts_path, true, p->fts_dev, depth - p->fts_level, is_ppath, pnum, traverse_session);
-                fts_set(ftsp, p, FTS_SKIP); /* do not recurse */
-                clear_emptydir_flags = true; /*flag current dir as not empty*/
-            } else {
-                is_emptydir[ (p->fts_level + 1) ] = 'E';
-                have_open_emptydirs = true;
-                /* assume dir is empty until proven otherwise */
-            }
-            break;
-        case FTS_DC:        /* directory that causes cycles */
-            warning(RED"Warning: filesystem loop detected at %s (skipping)\n"NCO,
-                    p->fts_path);
-            clear_emptydir_flags = true; /*current dir not empty*/
-            break;
-        case FTS_DNR:       /* unreadable directory */
-            error( 0, p->fts_errno, "Warning: cannot read directory %s", p->fts_path);
-            clear_emptydir_flags = true; /*current dir not empty*/
-            break;
-        case FTS_DOT:       /* dot or dot-dot */
-            break;
-        case FTS_DP:        /* postorder directory */
-            if ( is_emptydir[ (p->fts_level + 1) ] == 'E') {
-                numfiles += process_file(traverse_session, p, NULL, is_ppath, pnum, TYPE_EDIR);
-            }
-            break;
-        case FTS_ERR:       /* error; errno is set */
-            warning(RED"Warning: error %d in fts_read for %s (skipping)\n"NCO, errno, p->fts_path);
-            clear_emptydir_flags = true; /*current dir not empty*/
-            break;
-        case FTS_INIT:      /* initialized only */
-            break;
-        case FTS_SLNONE:    /* symbolic link without target */
-            warning(RED"Warning: symlink without target: %s\n"NCO, p->fts_path);
-            numfiles += process_file(traverse_session, p, NULL, is_ppath, pnum, TYPE_BLNK);
-            clear_emptydir_flags = true; /*current dir not empty*/
-            break;
-        case FTS_W:         /* whiteout object */
-            clear_emptydir_flags = true; /*current dir not empty*/
-            break;
-        case FTS_NS:        /* stat(2) failed */
-            clear_emptydir_flags = true; /*current dir not empty*/
-            warning(RED"Warning: cannot stat file %s (skipping)\n", p->fts_path);
-            break;
-        case FTS_SL:        /* symbolic link */
-            clear_emptydir_flags = true; /*current dir not empty*/
-            break;
-        case FTS_NSOK:      /* no stat(2) requested */
-        case FTS_F:         /* regular file */
-        case FTS_DEFAULT:   /* any file type not explicitly described by one of the above*/
-            clear_emptydir_flags = true; /*current dir not empty*/
-            numfiles += process_file(traverse_session, p, NULL, is_ppath, pnum, 0); /* this is for any of FTS_NSOK, FTS_SL, FTS_F, FTS_DEFAULT*/
-        default:
-            clear_emptydir_flags = true; /*current dir not empty*/
-            break;
-        } /* end switch(p->fts_info)*/
-        if (clear_emptydir_flags) {
-            /* non-empty dir found above; need to clear emptydir flags for all open levels*/
-            if (have_open_emptydirs) {
-                memset(&is_emptydir[0], 'N', sizeof(is_emptydir) - 1);
-                have_open_emptydirs = false;
-            }
-            clear_emptydir_flags = false;
-        }
-
-        /*current dir may not be empty; by association, all open dirs are non-empty*/
-
-    } /*end while ((p = fts_read(ftsp)) != NULL)*/
-    if (errno != 0) {
-        rm_error("Error '%s': fts_read failed on %s", g_strerror(errno), ftsp->fts_path);
-    }
-
-    fts_close(ftsp);
-    return numfiles;
-
-}
-
-
-
-
-/* GThreadPool worker; pop paths (which map to a single disk) from
- * a GAsyncQueue and send them for FTS processing */
-void traverse_path_list(gpointer data, gpointer userdata) {
-    RmPathQueue *path_queue = (gpointer)data;
-    RmTraverseSession *traverse_session = (gpointer)userdata;
-    dev_t dev;
-
-    GAsyncQueue *queue = path_queue->queue;
-    g_mutex_lock(&path_queue->lock); /* lock only needed to we can't read the asleep bit
-                                     * until after while loop has finished */
-    RmTraversePathBuffer *path_data;
-    while ( (path_data = g_async_queue_try_pop(queue)) != NULL ) {
-        guint64 numfiles = traverse_path(path_data, traverse_session);
-        dev=path_queue->dev;
-        info(GRE"Finished traversing path %s on device %02d:%02d...\n"NCO, path_data->path,
-             major(dev), minor(dev));
-        rm_traverse_path_buffer_free(path_data);
-
-        pthread_mutex_lock(&traverse_session->rm_session->threadlock);
-        traverse_session->numfiles += numfiles;
-        pthread_mutex_unlock(&traverse_session->rm_session->threadlock);
-    }
-    path_queue->asleep=true;
-    g_mutex_unlock(&path_queue->lock);
-    info(BLU"Finished traversing all paths on device %02d:%02d... putting queue to sleep\n"NCO,
-             major(dev), minor(dev));
-
-    /* NOTE: once we exit, the queue for this disk is "asleep" in trav_session->disk_queue_table
-     * but can be woken up again if another path on the same disk gets sent to push_path_to_queue */
-=======
+    }
+}
+
+
 
 /* Traverse the file hierarchies 0named in session->paths[pathnum]. *
  * Returns number of files added to list                           */
@@ -823,7 +377,6 @@
     const RmTraversePathBuffer *abuf = (gconstpointer)a;
     const RmTraversePathBuffer *bbuf = (gconstpointer)b;
     return abuf->path_num_for_disk - bbuf->path_num_for_disk;
->>>>>>> 1b886a6d
 }
 
 
@@ -838,27 +391,6 @@
     self->numfiles = 0;
     self->fts_flags = fts_flags_from_settings(settings);
 
-<<<<<<< HEAD
-
-    /* create table of disks associated with mountpoint dev's */
-    self->disk_mapper_table = rm_mounts_table_new();
-
-    /* create empty table of disk pathqueues */
-    self->disk_queue_table = g_hash_table_new_full(g_direct_hash, g_direct_equal,
-                                                               NULL,
-                                                               rm_path_queue_destroy);
-
-    self->userlist = userlist_new();
-    /* initialise and launch list builder pool */
-    GError *g_err = NULL;
-    self->list_build_pool = g_thread_pool_new (rm_add_file_to_list,
-                               session->list,
-                               settings->threads, /*TODO: check corner case of threads=1*/
-                               true, /* share the thread pool */
-                               &g_err);
-    if (g_err != NULL) {
-        rm_error("Error %d creating thread pool traverse_session->list_build_pool\n", g_err->code);
-=======
     /* create empty table of disk pathqueues */
     self->disk_table = g_hash_table_new_full(g_direct_hash, g_direct_equal,
                                                                NULL,
@@ -891,27 +423,12 @@
                                &g_err);
     if (g_err != NULL) {
         rm_error("Error %d creating thread pool traverse_session->traverse_pool\n", g_err->code);
->>>>>>> 1b886a6d
         return NULL;
     }
-    g_err = NULL;
-
-<<<<<<< HEAD
-    /* initialise and launch traverser pool */
-    self->traverse_pool = g_thread_pool_new (traverse_path_list,
-                               self,
-                               settings->threads,
-                               true, /* share the thread pool */
-                               &g_err);
-    if (g_err != NULL) {
-        rm_error("Error %d creating thread pool traverse_session->traverse_pool\n", g_err->code);
-        return NULL;
-    }
-=======
+
     g_thread_pool_set_sort_function (self->traverse_pool, (GCompareDataFunc)load_leveller, NULL);
 
     self->paths=g_hash_table_new_full(g_str_hash, g_str_equal, NULL, rm_traverse_path_buffer_free);
->>>>>>> 1b886a6d
 
     return self;
 }
@@ -923,34 +440,19 @@
         if (traverse_session->traverse_pool) {
             g_thread_pool_free (traverse_session->traverse_pool, false, true);
         }
-<<<<<<< HEAD
-        if (traverse_session->list_build_pool) {
-            g_thread_pool_free (traverse_session->list_build_pool, false, true);
-        }
-
-        if (traverse_session->disk_mapper_table) {
-            rm_mounts_table_destroy(traverse_session->disk_mapper_table);
-        }
-        if (traverse_session->disk_queue_table) {
-            g_hash_table_destroy(traverse_session->disk_queue_table);
-=======
         info("Joined traversers; %d in listbuilder queue", g_thread_pool_unprocessed (traverse_session->list_build_pool)); /*TODO: cleanup*/
         if (traverse_session->list_build_pool) {
             g_thread_pool_free (traverse_session->list_build_pool, false, true);
         }
         if (traverse_session->disk_table) {
             g_hash_table_destroy(traverse_session->disk_table);
->>>>>>> 1b886a6d
         }
         if(traverse_session->userlist) {
             userlist_destroy(traverse_session->userlist);
         }
-<<<<<<< HEAD
-=======
         if(traverse_session->paths) {
             g_hash_table_destroy(traverse_session->paths);
         }
->>>>>>> 1b886a6d
         guint64 numfiles=traverse_session->numfiles;
         g_free(traverse_session);
         return numfiles;
@@ -968,35 +470,15 @@
 
 int rm_search_tree(RmSession *session) {
     RmSettings *settings = session->settings;
-<<<<<<< HEAD
-
-    /* Code won't work with less than 2 threads */
-    settings->threads = MAX(2, settings->threads);
-=======
     unsigned short num_disks = 0;
 
     /* Code won't work with less than 2 threads */
     settings->threads = MAX(1, settings->threads);
->>>>>>> 1b886a6d
 
     /* set up RmTraverseSession */
     RmTraverseSession *traverse_session = traverse_session_init(session);
     if (traverse_session == NULL) {
         rm_error("NO SESSION");
-<<<<<<< HEAD
-        /*TODO: die */
-    }
-
-    /* iterate through list of paths and send to traverser threadpool*/
-    for(int idx = 0; settings->paths[idx] != NULL; ++idx) {
-        push_path_to_queue(settings->paths[idx],
-                           false,
-                           0,
-                           settings->depth,
-                           settings->is_ppath[idx],
-                           idx,
-                           traverse_session);
-=======
         /*TODO: die gracefully*/
     }
 
@@ -1088,7 +570,6 @@
                 g_thread_pool_push(traverse_session->traverse_pool, pathbuf, NULL);
             }
         }
->>>>>>> 1b886a6d
     }
 
     guint64 numfiles = traverse_session_join_and_free(traverse_session);
