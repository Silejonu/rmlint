/**
 *  This file is part of rmlint.
 *
 *  rmlint is free software: you can redistribute it and/or modify
 *  it under the terms of the GNU General Public License as published by
 *  the Free Software Foundation, either version 3 of the License, or
 *  (at your option) any later version.
 *
 *  rmlint is distributed in the hope that it will be useful,
 *  but WITHOUT ANY WARRANTY; without even the implied warranty of
 *  MERCHANTABILITY or FITNESS FOR A PARTICULAR PURPOSE.  See the
 *  GNU General Public License for more details.
 *
 *  You should have received a copy of the GNU General Public License
 *  along with rmlint.  If not, see <http://www.gnu.org/licenses/>.
 *
 ** Author: Christopher Pahl <sahib@online.de>:
 ** Hosted on http://github.com/sahib/rmlint
 *
 **/

/* Needed for nftw() */
#define _XOPEN_SOURCE 500

#include <sys/mman.h>
#include <fcntl.h>

#include <stdio.h>
#include <string.h>
#include <stdlib.h>
#include <alloca.h>

#include <ftw.h>
#include <signal.h>
#include <regex.h>
#include <unistd.h>
#include <pthread.h>
#include <math.h>
#include <dirent.h>

#include "rmlint.h"
#include "filter.h"
#include "mode.h"
#include "md5.h"
#include "list.h"
#include "defs.h"
#include "linttests.h"

/* global vars, but initialized by filt_c_init() */
guint64 dircount, dbase_ctr;
bool dir_done, db_done;

guint64 total_lint = 0;

void add_total_lint(guint64 additions) {
    total_lint += additions;
}

/* ------------------------------------------------------------- */

void filt_c_init(void) {
    dircount  = 0;
    dbase_ctr = 0;
    iAbort   = false;
    dir_done = false;
    db_done  = false;
}

/* ------------------------------------------------------------- */

typedef struct SchedulerTag {
    RmSession *session;
    GQueue *group;
} SchedulerTag;

/*
 * Callbock from signal()
 * Counts number of CTRL-Cs and reacts
 */
static void interrupt(int p) {
    // TODO.
    switch(p) {
    case SIGINT:
        if(iAbort == 2) {
            // die(-1);
        } else if(db_done) {
            iAbort = 2;
            warning(GRE"\nINFO: "NCO"Received Interrupt.\n");
        } else {
            iAbort = 1;
            db_done = true;
        }
        break;
    case SIGFPE  :
    case SIGABRT :
        error(RED"FATAL: "NCO"Aborting due to internal error!\n");
        error(RED"FATAL: "NCO"Please file a bug report (See rmlint -h)\n");
    // die(-1);
    case SIGSEGV :
        error(RED"FATAL: "NCO"Rmlint crashed due to a Segmentation fault! :(\n");
        error(RED"FATAL: "NCO"Please file a bug report (See rmlint -h)\n");
        // die(-1);
    }
}

/* Sort criteria for sorting by preferred path (first) then user-input criteria */
static long cmp_orig_criteria(RmFile *a, RmFile *b, gpointer user_data) {
    RmSession *session = user_data;
    RmSettings *sets = session->settings;

    if (a->in_ppath != b->in_ppath) {
        return a->in_ppath - b->in_ppath;
    } else {
        int sort_criteria_len = strlen(sets->sort_criteria);
        for (int i = 0; i < sort_criteria_len; i++) {
            long cmp = 0;
            switch (sets->sort_criteria[i]) {
            case 'm':
                cmp = (long)(a->mtime) - (long)(b->mtime);
                break;
            case 'M':
                cmp = (long)(b->mtime) - (long)(a->mtime);
                break;
            case 'a':
                cmp = strcmp (rmlint_basename(a->path),rmlint_basename (b->path));
                break;
            case 'A':
                cmp = strcmp (rmlint_basename(b->path),rmlint_basename (a->path));
                break;
            case 'p':
                cmp = (long)a->pnum - (long)b->pnum;
                break;
            case 'P':
                cmp = (long)b->pnum - (long)a->pnum;
                break;
            }
            if (cmp) {
                return cmp;
            }
        }
    }
    return 0;
}

/* ------------------------------------------------------------- */

/* Compares the "fp" array of the RmFile a and b */
static int cmp_fingerprints(RmFile *a,RmFile *b) {
    int i,j;
    /* compare both fp-arrays */
    for(i=0; i<2; i++) {
        for(j=0; j<MD5_LEN; j++) {
            if(a->fp[i][j] != b->fp[i][j]) {
                return  0;
            }
        }
    }
    /* Also compare the bytes which were read 'on the fly' */
    for(i=0; i<BYTE_MIDDLE_SIZE; i++) {
        if(a->bim[i] != b->bim[i]) {
            return 0;
        }
    }
    /* Let it pass! */
    return 1;
}

/* ------------------------------------------------------------- */

/* Compare criteria of checksums */
static int cmp_f(RmFile *a, RmFile *b) {
    int i, fp_i, x;
    int is_empty[2][3] = { {1,1,1}, {1,1,1} };
    for(i = 0; i < MD5_LEN; i++) {
        if(a->md5_digest[i] != b->md5_digest[i]) {
            return 1;
        }
        if(a->md5_digest[i] != 0) {
            is_empty[0][0] = 0;
        }
        if(b->md5_digest[i] != 0) {
            is_empty[1][0] = 0;
        }
    }
    for(fp_i = 0; fp_i < 2; fp_i++) {
        for(i = 0; i < MD5_LEN; i++) {
            if(a->fp[fp_i][i] != b->fp[fp_i][i]) {
                return 1;
            }
            if(a->fp[fp_i][i] != 0) {
                is_empty[0][fp_i+1] = 0;
            }
            if(b->fp[fp_i][i] != 0) {
                is_empty[1][fp_i+1] = 0;
            }
        }
    }
    /* check for empty checkusm AND fingerprints - refuse and warn */
    for(x=0; x<2; x++) {
        if(is_empty[x][0] && is_empty[x][1] && is_empty[x][2]) {
            warning(YEL"WARN: "NCO"Refusing file with empty checksum and empty fingerprint.\n%s %d\n%s %d\n",
                    a->path, a->dupflag, b->path, b->dupflag );
            return 1;
        }
    }
    return 0;
}

static int paranoid(const RmFile *p1, const RmFile *p2) {
    int result = 0,file_a,file_b;
    char * file_map_a, * file_map_b;
    if(!p1 || !p2)
        return 0;
    if(p1->fsize != p2->fsize)
        return 0;
    if((file_a = open(p1->path, MD5_FILE_FLAGS)) == -1) {
        perror(RED"ERROR:"NCO"sys:open()");
        return 0;
    }
    if((file_b = open(p2->path, MD5_FILE_FLAGS)) == -1) {
        perror(RED"ERROR:"NCO"sys:open()");
        return 0;
    }
    if(p1->fsize < MMAP_LIMIT && p1->fsize > MD5_IO_BLOCKSIZE>>1) {
        file_map_a = mmap(NULL, (size_t)p1->fsize, PROT_READ, MAP_PRIVATE, file_a, 0);
        if(file_map_a != MAP_FAILED) {
            if(madvise(file_map_a,p1->fsize, MADV_SEQUENTIAL) == -1) {
                perror("madvise");
            }
            file_map_b = mmap(NULL, (size_t)p2->fsize, PROT_READ, MAP_PRIVATE, file_a, 0);
            if(file_map_b != MAP_FAILED) {
                if(madvise(file_map_b,p2->fsize, MADV_SEQUENTIAL) == -1)
                    perror("madvise");
                result = !memcmp(file_map_a, file_map_b, p1->fsize);
                munmap(file_map_b,p1->fsize);
            } else {
                perror("paranoid->mmap");
                result = 0;
            }
            munmap(file_map_a,p1->fsize);
        } else {
            perror("paranoid->mmap");
            result = 0;
        }
    } else { /* use fread() */
        guint64 blocksize = MD5_IO_BLOCKSIZE / 2;
        char * read_buf_a = g_alloca(blocksize);
        char * read_buf_b = g_alloca(blocksize);
        int read_a=-1,read_b=-1;
        while(read_a && read_b) {
            if((read_a=read(file_a,read_buf_a,blocksize) == -1)) {
                result = 0;
                break;
            }
            if((read_b=read(file_b,read_buf_b,blocksize) == -1)) {
                result = 0;
                break;
            }
            if(read_a == read_b) {
                if((result = !memcmp(read_buf_a,read_buf_b,read_a)) == 0) {
                    break;
                }
            } else {
                result = 0;
                break;
            }
        }
    }
    if(close(file_a) == -1)
        perror(RED"ERROR:"NCO"close()");
    if(close(file_b) == -1)
        perror(RED"ERROR:"NCO"close()");
    return result;
}

/* ------------------------------------------------------------- */

/* Callback from build_checksums */
static void *cksum_cb(void * vp) {
    SchedulerTag *tag = vp;

    /* Iterate over all files in group */
    for(GList *iter = tag->group->head; iter; iter = iter->next) {
        md5_file(tag->session, iter->data);
    }

    /* Do not use g_queue_free(), that would delete all GLists in it */
    g_free(tag->group);
    return NULL;
}

static void build_fingerprints (RmSession *session, GQueue *group) {
    /* Prevent crashes (should not happen too often) */
    if(group == NULL || group->head == NULL) {
        return;
    }

    RmFile *file = group->head->data;
    guint64 grp_sz;

    /* The size read in to build a fingerprint */
    grp_sz = MD5_FPSIZE_FORM(file->fsize);

    /* Clamp it to some maximum (4KB) */
    grp_sz = (grp_sz > MD5_FP_MAX_RSZ) ? MD5_FP_MAX_RSZ : grp_sz;

    /* Calc fingerprints  */
    for(GList *iter = group->head; iter; iter = iter->next) {
        /* see md5.c for explanations */
        md5_fingerprint(session, iter->data, grp_sz);
    }
}

static void build_checksums(RmSession *session, GQueue *group) {
    if(group == NULL || group->head == NULL) {
        if(group) {
            g_printerr("Warning: Empty group received. That's a bug.\n");
        }
        return;
    }

    RmSettings *set = session->settings;
    gulong byte_size = rm_file_list_byte_size(group);

    if(set->threads == 1 ||  byte_size < (2 * MD5_MTHREAD_SIZE)) {
        /* Just loop through this group and built the checksum */
        SchedulerTag tag;
        tag.session = session;
        tag.group = g_new0(GQueue, 1);
        memcpy(tag.group, group, sizeof(GQueue));

        cksum_cb((void *) &tag);
    } else { /* split group in subgroups and start a seperate thread for each */
        guint64  sz = 0;
        GList * ptr, *lst;
        ptr = lst = group->head;

        /* The refereces to all threads */
        gulong byte_size = rm_file_list_byte_size(group);

        size_t list_size = (byte_size / MD5_MTHREAD_SIZE + 2) * sizeof(pthread_t);
        pthread_t * thread_queue = malloc(list_size);
        SchedulerTag *tags = malloc(list_size);

        int thread_counter = 0;
        gint subgroup_len = 0;

        while(ptr) {
            sz += ((RmFile *)ptr->data)->fsize;
            if(sz >= MD5_MTHREAD_SIZE || ptr->next == NULL) {
                GQueue * subgroup = g_new0(GQueue, 1);
                subgroup->head = lst;
                subgroup->tail = ptr->next;
                subgroup->length = subgroup_len;
                subgroup_len = 0;

                /* Update */
                ptr = ptr->next;
                lst = ptr;

                tags[thread_counter].session = session;
                tags[thread_counter].group = subgroup;

                /* Now create the thread */
                if(pthread_create(&thread_queue[thread_counter], NULL, cksum_cb, &tags[thread_counter])) {
                    perror(RED"ERROR: "NCO"pthread_create in build_checksums()");
                }
                thread_counter++;
            } else {
                subgroup_len++;
                ptr = ptr->next;
            }
        }
        /* Make sure all threads are joined */
        for(int i = 0; i < thread_counter; i++) {
            if(pthread_join(thread_queue[i], NULL)) {
                perror(RED"ERROR: "NCO"pthread_join in build_checksums()");
            }
        }
        g_free(thread_queue);
    }
}

/* ------------------------------------------------------------- */

bool findmatches(RmSession *session, GQueue *group, int testlevel) {
    RmSettings *sets = session->settings;
    GList *i = group->head, *j = NULL;

    /* but for now it will be 1 if any dupes found*/
    int returnval = 0;  /* not sure what we are using this for */

    GQueue island = G_QUEUE_INIT;
    GQueue mainland = G_QUEUE_INIT;

    mainland.head = group->head;
    mainland.tail = group->tail;
    mainland.length = group->length;

    if(i == NULL) {
        return false;
    }

    switch (testlevel) {
    case 1:
        /*fingerprint compare - calculate fingerprints*/
        build_fingerprints(session, &mainland);
        break;
    case 2:
        /*md5 compare - calculate checksums*/
        build_checksums(session, &mainland);
        break;
    case 3:
        break;
    default:
        break;
    }

    warning(NCO);
    while(i) {
        int num_orig = 0;
        int num_non_orig = 0;

        /*start new island of matched files  */
        /* first remove i from mainland */
        i = g_queue_pop_head_link(&mainland);
        g_queue_push_head_link(&island, i);
        j = mainland.head;

        while(j) {
            int match = 0;
            switch (testlevel) {
            case 1:
                /*fingerprint compare*/
                match = (cmp_fingerprints(i->data, j->data) == 1);
                break;
            case 2:
                /*md5 compare*/
                match = (cmp_f(i->data,j->data) == 0);
                break;
            case 3:
                /* If we're bothering with paranoid users - Take the gatling! */
                match = ((sets->paranoid) ? paranoid(i->data, j->data) : 1);
                break;
            default:
                match = 0;
                break;
            }
            if (match) {
                /* move j from grp onto island*/
                /* first get pointer to j before we start messing with j*/
                GList *tmp = j->next;
                g_queue_unlink(&mainland, j);
                g_queue_push_tail_link(&island, j);

                RmFile * current = j->data;
                num_orig += current->in_ppath;
                num_non_orig += !current->in_ppath;
                j = tmp;
            } else {
                j = j->next;
            }
        }

        /* So we have created an island of everything that matched i. */
        /* Now check if it is singleton or if it fails the other      */
        /* criteria related to setting must_match_original or 		  */
        /* keep_all_originals										  */
        if (0
                || (g_queue_get_length(&island) <= 1)
                || ((sets->keep_all_originals == 1) && (num_non_orig == 0))
                || ((sets->must_match_original == 1) && (num_orig == 0))
           ) {
            // TODO: Remove the group. There is a memory leak involved here.
            //       But fixing ain't that easy after some beer.
            //g_queue_clear(&island);
            // for(GList * iter = island.head; iter; iter = iter->next) {
            //     RmFile *file = iter->data;
            //     //rm_file_destroy(file);
            //     rm_file_list_remove(list_begin(), file);
            // }
        } else {
            if ((testlevel == 3) || (!sets->paranoid && (testlevel == 2))) {
                /* done testing; process the island */
                g_queue_sort(&island, (GCompareDataFunc) cmp_orig_criteria, session);
                returnval = (returnval || process_doop_groop(session, &island));
            } else {
                /* go to next level */
                returnval = (returnval || findmatches(session, &island, testlevel + 1));
            }
        }

        i = mainland.head;
    }
    return returnval;
}

/* Callback from scheduler that actually does the work for ONE group */
static void* scheduler_cb(void *tag_pointer) {
    /* cast from *void */
    SchedulerTag *tag = tag_pointer;
    GQueue *group = tag->group;

    if(group == NULL || group->head == NULL) {
        return NULL;
    }
    /* start matching (start at level 1 (fingerprint filter)) then
     * recursively escalates to higher levels */
    findmatches(tag->session, group, 1);
    return NULL;
}

/* Joins the threads launched by scheduler */
static void scheduler_jointhreads(pthread_t *threads, guint64 n) {
    guint64 ii = 0;
    for(ii=0; ii < n; ii++) {
        if(pthread_join(threads[ii],NULL)) {
            perror(RED"ERROR: "NCO"pthread_join in scheduler()");
        }
    }
}

/* Distributes the groups on the ressources */
static void start_scheduler(RmSession *session) {
    RmFileList *list = session->list;
    RmSettings *sets = session->settings;

    /* There might be at max. sets->threads tags at the same time. */
    pthread_t threads[sets->threads + 1];
    SchedulerTag tags[sets->threads + 1];

    /* If size of certain group exceeds limit start an own thread, else run in 'foreground'
     * Run max set->threads at the same time. */
    unsigned nrun = 0;
    GSequenceIter * iter = rm_file_list_get_iter(list);

    while(!g_sequence_iter_is_end(iter)) {
        GQueue *group = g_sequence_get(iter);
        gulong byte_size = rm_file_list_byte_size(group);

        if(byte_size > THREAD_SHEDULER_MTLIMIT && sets->threads > 1) { /* Group exceeds limit */
            tags[nrun].group = group;
            tags[nrun].session = session;

            if(pthread_create(&threads[nrun],NULL, scheduler_cb, &tags[nrun])) {
                perror(RED"ERROR: "NCO"pthread_create in scheduler()");
            }
            if(nrun >= sets->threads - 1) {
                scheduler_jointhreads(threads, nrun + 1);
                nrun = 0;
                continue;
            }
            nrun++;
        } else { /* run in foreground */
            SchedulerTag tag;
            tag.group = group;
            tag.session = session;
            scheduler_cb(&tag);
        }
        iter = g_sequence_iter_next(iter);
    }
    scheduler_jointhreads(threads, nrun);
}

/* Takes num and converts into some human readable string. 1024 -> 1KB */
static void size_to_human_readable(guint64 num, char *in) {
    if(num < 1024 / 2) {
        sprintf(in,"%ld B",(unsigned long)num);
    } else if(num < 1048576) {
        sprintf(in,"%.2f KB",(float)(num/1024.0));
    } else if(num < 1073741824 / 2) {
        sprintf(in,"%.2f MB",(float)(num/(1024.0 * 1024.0)));
    } else {
        sprintf(in,"%.2f GB",(float)(num/(1024.0 * 1024.0 * 1024.0)));
    }
}

/* ------------------------------------------------------------- */

static void find_double_bases(RmSession * session, GQueue *group) {
    GList *i = group->head;
    GList *j = NULL;
    bool phead = true;
    RmSettings *sets = session->settings;

    while(i) {
        RmFile *fi = i->data;
        if(fi->dupflag != TYPE_BASE) {
            bool pr = false;
            j = i->next;
            while(j) {
                RmFile * fj = j->data;
                /* compare basenames */
                if(!strcmp(rmlint_basename(fi->path), rmlint_basename(fj->path)) && fi->node != fj->node && fj->dupflag != TYPE_BASE) {
                    GList *x = j;
                    char *tmp2 = realpath(fj->path, NULL);
                    if(phead) {
                        error("\n%s#"NCO" Double basename(s):\n", (sets->verbosity > 1) ? GRE : NCO);
                        phead = false;
                    }
                    if(!pr) {
                        char * tmp = realpath(fi->path, NULL);
                        fi->dupflag = TYPE_BASE;
                        error("   %sls"NCO" %s\n", (sets->verbosity!=1) ? GRE : "", tmp,fi->fsize);
                        write_to_log(session, fi,false,NULL);
                        pr = true;
                        g_free(tmp);

                        /* At this point files with same inode and device are NOT handled yet.
                           Therefore this foolish, but well working approach is made.
                           (So it works also with more than one dir in the cmd)  */

                        while(x) {
                            RmFile *fx = x->data;
                            if(fx->node == fj->node) {
                                fx->dupflag = TYPE_BASE;
                            }
                            x = x->next;
                        }
                    }

                    fj->dupflag = TYPE_BASE;
                    error("   %sls"NCO" %s\n",(sets->verbosity!=1) ? GRE : "",tmp2);
                    dbase_ctr++;
                    write_to_log(session, fj,false,NULL);
                    g_free(tmp2);
                }
                j=j->next;
            }
        }
        i=i->next;
    }
}

/* ------------------------------------------------------------- */

/* You don't have to understand this really - don't worry. */
/* Only used in conjuction with qsort to make output a lil nicer */
static long cmp_sort_dupID(RmFile* a, RmFile* b, gpointer user_data) {
    (void) user_data;
    if (a->dupflag == TYPE_EDIR && a->dupflag == TYPE_EDIR)
        return (long)strcmp(b->path, a->path);
    else
        return ((long)a->dupflag-(long)b->dupflag);
}

static void handle_other_lint(RmSession *session, GSequenceIter *first, GQueue *first_group) {
    // TODO: Clean this bullshit up.
    bool flag = 42, e_file_printed = false;
<<<<<<< HEAD
    const char * chown_cmd = "   chown $(whoami):$(id -gn)";
    RmSettings *sets = session->settings;
=======
    const char *user=get_username();
    const char *group=get_groupname();
>>>>>>> ab2ab5c9

    for(GList *iter = first_group->head; iter; iter = iter->next) {
        RmFile *ptr = iter->data;
        if(flag != ptr->dupflag) {
            if(sets->verbosity > 1) {
                error(YEL"\n#"NCO);
            } else {
                error("\n#");
            }
            /* -- */
            if(ptr->dupflag == TYPE_BLNK) {
                error(" Bad link(s): \n");
            } else if(ptr->dupflag == TYPE_OTMP) {
                error(" Old Tempfile(s): \n");
            } else if(ptr->dupflag == TYPE_EDIR) {
                error(" Empty dir(s): \n");
            } else if(ptr->dupflag == TYPE_JNK_DIRNAME) {
                error(" Junk dirname(s): \n");
            } else if(ptr->dupflag == TYPE_JNK_FILENAME) {
                error(" Junk filename(s): \n");
            } else if(ptr->dupflag == TYPE_NBIN) {
                error(" Non stripped binarie(s): \n");
            } else if(ptr->dupflag == TYPE_BADUID) {
                error(" Bad UID: \n");
            } else if(ptr->dupflag == TYPE_BADGID) {
                error(" Bad GID: \n");
            } else if(ptr->dupflag == TYPE_BADUGID) {
                error(" Bad UID&GID: \n");
            } else if(ptr->fsize == 0 && e_file_printed == false) {
                error(" Empty file(s): \n");
                e_file_printed = true;
            }
            flag = ptr->dupflag;
        }
        if(sets->verbosity > 1) {
            error(GRE);
        }

        if(ptr->dupflag == TYPE_BLNK) {
            error("   rm");
        } else if(ptr->dupflag == TYPE_OTMP) {
            error("   rm");
        } else if(ptr->dupflag == TYPE_EDIR) {
            error("   rmdir");
        } else if(ptr->dupflag == TYPE_JNK_DIRNAME) {
            error("   ls");
        } else if(ptr->dupflag == TYPE_JNK_FILENAME) {
            error("   ls");
        } else if(ptr->dupflag == TYPE_NBIN) {
            error("   strip --strip-debug");
        } else if(ptr->dupflag == TYPE_BADUID) {
            error("   chown %s ", user);
        } else if(ptr->dupflag == TYPE_BADGID) {
            error("   chgrp %s ", user);
        } else if(ptr->dupflag == TYPE_BADUGID) {
            error("   chown %s:%s ", user, group);
        } else if(ptr->fsize   == 0) {
            error("   rm");
        }
        if(sets->verbosity > 1) {
            error(NCO);
        }
        error(" %s\n",ptr->path);
        if(sets->output) {
            write_to_log(session, ptr, false,NULL);
        }
    }
    rm_file_list_clear(first);

}


/* This the actual main() of rmlint */
void start_processing(RmSession * session) {
    char lintbuf[128] = {0};
    RmSettings *settings = session->settings;
    RmFileList *list = session->list;

    signal(SIGINT,  interrupt);
    signal(SIGSEGV, interrupt);
    signal(SIGFPE,  interrupt);
    signal(SIGABRT, interrupt);

    if(settings->namecluster) {
        GSequenceIter * iter = rm_file_list_get_iter(list);
        while(!g_sequence_iter_is_end(iter)) {
            find_double_bases(session, g_sequence_get(iter));
            iter = g_sequence_iter_next(iter);
        }
        error("\n");
    }

    GSequenceIter * first = rm_file_list_get_iter(list);
    rm_file_list_sort_group(first, (GCompareDataFunc)cmp_sort_dupID, NULL);
    GQueue *first_group = g_sequence_get(first);
    if(rm_file_list_byte_size(first_group) == 0) {
        handle_other_lint(session, first, first_group);
    }

    info("Now sorting list based on filesize... ");
    gsize rem_counter = rm_file_list_sort_groups(list, settings);
    info("done.\n");

    error("\n");
    if(settings->searchdup == 0) {
        /* rmlint was originally supposed to find duplicates only
           So we have to free list that whould have been used for
           dup search before dieing */
        die(session, EXIT_SUCCESS);
    }

    info("\nNow attempting to find duplicates. This may take a while...\n");
    /* actually this was done already above while building the list */
    info("Now removing files with unique sizes from list...");
    info(""YEL"%ld item(s) less"NCO" in list.", rem_counter);
    // info(NCO"\nNow removing "GRE"%ld"NCO" empty files / bad links / junk names from list...\n"NCO, emptylist.len);

    /*actually this was done already above while building the list*/
    // info("Now sorting groups based on their location on the drive...");

    /* Now make sure groups are sorted by their location on the disk - TODO? can remove this because was already sorted above?*/
    info(" done. \nNow doing fingerprints and full checksums.%c\n",settings->verbosity > 4 ? '.' : '\n');
    db_done = true;

    error("%s Duplicate(s):",(settings->verbosity > 1) ? YEL"#"NCO : "#");

    /* Groups are splitted, now give it to the scheduler
     * The scheduler will do another filterstep, build checkusm
     * and compare 'em. The result is printed afterwards */
    start_scheduler(session);
    if(get_dupcounter() == 0) {
        error("\r                    ");
    } else {
        error("\n");
    }

    /* now process the ouptput we gonna print */
    size_to_human_readable(total_lint, lintbuf);
    // size_to_human_readable(emptylist.size, suspbuf);

    /* Now announce */
    warning("\n"RED"=> "NCO"In total "RED"%llu"NCO" files, whereof "RED"%llu"NCO" are duplicate(s)",get_totalfiles(), get_dupcounter());

    // TODO
    // suspicious = emptylist.len + dbase_ctr;
    // if(suspicious > 1) {
    //     warning(RED"\n=> %llu"NCO" other suspicious items found ["GRE"%s"NCO"]",emptylist.len + dbase_ctr,suspbuf);
    // }
    warning("\n");
    if(!iAbort) {
        warning(RED"=> "NCO"Totally "GRE" %s "NCO" [%llu Bytes] can be removed.\n", lintbuf, total_lint);
    }
    if((settings->mode == 1 || settings->mode == 2) && get_dupcounter()) {
        warning(RED"=> "NCO"Nothing removed yet!\n");
    }
    warning("\n");
    if(settings->verbosity == 6) {
        info("Now calculation finished.. now writing end of log...\n");
        info(RED"=> "NCO"In total "RED"%llu"NCO" files, whereof "RED"%llu"NCO" are duplicate(s)\n",get_totalfiles(), get_dupcounter());
        if(!iAbort) {
            info(RED"=> "NCO"In total "GRE" %s "NCO" ["BLU"%llu"NCO" Bytes] can be removed without dataloss.\n", lintbuf, total_lint);
        }
    }

    if(get_logstream() == NULL && settings->output) {
        error(RED"\nERROR: "NCO);
        fflush(stdout);
        perror("Unable to write log - target file:");
        perror(settings->output);
        putchar('\n');
    } else if(settings->output) {
        warning("A log has been written to "BLU"%s.log"NCO".\n", settings->output);
        warning("A ready to use shellscript to "BLU"%s.sh"NCO".\n", settings->output);
    }
}<|MERGE_RESOLUTION|>--- conflicted
+++ resolved
@@ -647,13 +647,9 @@
 static void handle_other_lint(RmSession *session, GSequenceIter *first, GQueue *first_group) {
     // TODO: Clean this bullshit up.
     bool flag = 42, e_file_printed = false;
-<<<<<<< HEAD
-    const char * chown_cmd = "   chown $(whoami):$(id -gn)";
     RmSettings *sets = session->settings;
-=======
-    const char *user=get_username();
-    const char *group=get_groupname();
->>>>>>> ab2ab5c9
+    const char *user = get_username();
+    const char *group = get_groupname();
 
     for(GList *iter = first_group->head; iter; iter = iter->next) {
         RmFile *ptr = iter->data;
