#include <glib.h>
#include <unistd.h>
#include <stdio.h>
#include <string.h>

#include <fcntl.h>
#include <sys/uio.h>

#include "checksum.h"
#include "checksums/city.h"

#include "preprocess.h"
#include "utilities.h"
#include "formats.h"

#include "shredder.h"
#include <inttypes.h>


/* This is the scheduler of rmlint.
 *
 * Files are compared in progressive "generations" to identify matching
 * clusters:
 * Generation 0: Same size files
 * Generation 1: Same size and same hash of first  ~16kB
 * Generation 2: Same size and same hash of first  ~50MB
 * Generation 3: Same size and same hash of first ~100MB
 * Generation 3: Same size and same hash of first ~150MB
 * ... and so on until the end of the file is reached.
 *
 * The default step size can be configured below.
 *
 * The step size algorithm has some adaptive logic and may shorten
 * or increase the step size if (a) a few extra MB will get to the end
 * of the file, or (b) there is a fragmented file which has a file
 * fragment ending within a few MB of the default read increment.
 *
 *
 * The clusters and generations look something like this:
 *
 *+-------------------------------------------------------------------------+
 *|     Initial list after filtering and preprocessing                      |
 *+-------------------------------------------------------------------------+
 *          | same size                   | same size           | same size
 *   +------------------+           +------------------+    +----------------+
 *   |   ShredGroup 1   |           |   ShredGroup 2   |    |   ShredGroup 3 |
 *   |F1,F2,F3,F4,F5,F6 |           |F7,F8,F9,F10,F11  |    |   F12,F13      |
 *   +------------------+           +------------------+    +----------------+
 *       |            |                 |            |
 *  +------------+ +----------+     +------------+  +---------+  +----+ +----+
 *  | Child 1.1  | |Child 1.2 |     | Child 2.1  |  |Child 2.2|  |3.1 | |3.2 |
 *  | F1,F3,F6   | |F2,F4,F5  |     |F7,F8,F9,F10|  |  F11    |  |F12 | |F13 |
 *  |(hash=hash1 | |(hash=h2) |     |(hash=h3)   |  |(hash=h4)|  |(h5)| |(h6)|
 *  +------------+ +----------+     +------------+  +---------+  +----+ +----+
 *       |            |                |        |              \       \
 *   +----------+ +-----------+  +-----------+ +-----------+    free!   free!
 *   |Child1.1.1| |Child 1.2.1|  |Child 2.2.1| |Child 2.2.2|
 *   |F1,F3,F6  | |F2,F4,F5   |  |F7,F9,F10  | |   F8      |
 *   +----------+ +-----------+  +-----------+ +-----------+
 *               \             \              \             \
 *                rm!           rm!            rm!           free!
 *
 *
 * The basic workflow is:
 * 1. Pick a file from the device_queue
 * 2. Hash the next increment
 * 3. Check back with the file's parent to see if there is a child RmShredGroup with
 *    matching hash; if not then create a new one.
 * 4. Add the file into the child RmShredGroup and unlink it from its parent(see note
 *    below on Unlinking from Parent)
 * 5. Check if the child RmShredGroup meets criteria for hashing; if no then loop
 *    back to (1) for another file to hash
 * 6. If file meets criteria and is not finished hash then loop back to 2 and
 *    hash its next increment
 * 7. If file meets criteria and is fully hashed then flag it as ready for post-
 *    processing (possibly via paranoid check).  Note that post-processing can't
 *    start until the RmShredGroup's parent is dead (because new siblings may still
 *    be coming).
 *
 * In the above example, the hashing order will end up being something like:
 * F1.1 F2.1 (F3.1,F3.2), (F4.1,F4.2), (F5.1,F5.2)...
 *                ^            ^            ^
 *  (^ indicates where hashing could continue on to a second increment because there
 * 	   was already a matching file after the first increment)
 *
 * The threading looks somewhat like this for two devices:
 *
 *                          +----------+
 *                          | Finisher |
 *                          |  Thread  |
 *                          |  incl    |
 *                          | paranoid |
 *                          +----------+
 *                                ^
 *                                |
 *                        +--------------+
 *                        | Matched      |
 *                        | fully-hashed |
 *                        | dupe groups  |
 *    Device #1           +--------------+      Device #2
 *                               ^
 * +-------------------+         |           +------------------+
 * | +-------------+   |    +-----------+    | +-------------+  |
 * | | Devlist Mgr |<-------+--Push to--+----->| Devlist Mgr |  |
 * | +-------------+   |    |  device   |    | +-------------+  |
 * | pop from          |    |  queues   |    |        pop from  |
 * |  queue            |    |           |    |         queue    |
 * |     |             |    |ShredGroups|    |            |     |
 * |     |<--Continue  |    | (Matched  |    | Continue-->|     |
 * |     |      ^      |    |  partial  |    |    ^       |     |
 * |     v      |      |    |  hashes)  |    |    |       v     |
 * |   Read     Y      |    |           |    |    Y      Read   |
 * |     |      |      |    |    make   |    |    |       |     |
 * |     |   Partial------N----> new <---------Partial    |     |
 * |     |    Match?   |    |   group   |    | Match?     |     |
 * |     |      ^      |    |     ^     |    |    ^       |     |
 * +-----|------|------+    +-----|-----+    +----|-------|-----+
 *       v      |                 |               |       v
 *    +----------+      +------------------+     +----------+
 *    | Hasher   |      |Initial file list |     | Hasher   |
 *    |(1 thread)|      |                  |     |(1 thread)|
 *    +----------+      +------------------+     +----------+
 *
 * Every subbox left and right are the task that are performed.
 *
 * The Devlist Managers, Hashers and Finisher run as separate threads
 * managed by GThreadPool.
 *
 * The Devlist Managers work sequentially through the queue of hashing
 * jobs, sorted in order of disk offset in order to reduce seek times.
 * On init every device gets it's own thread. This thread spawns it own
 * hasher thread from another GTHreadPool.
 *
 * The Devlist Manager calls the reader function to read one file at a
 * time using readv(). The buffers for it come from a central buffer pool
 * that allocates some and just reuses them over and over. The buffers
 * which contain the read data are pushed to the hasher thread, where
 * the data-block is hashed into file->digest.  The buffer is released
 * back to the pool after use.
 *
 * Once the hasher is done, the file is sent back to the Devlist Manager
 * via a GAsyncQueue.  The Devlist Manager does a quick check to see if
 * it can continue with the same file; if not then the file is released
 * back to the RmShredGroups and a new file taken from the device queue.
 *
 *
 * The RmShredGroups don't have a thread managing them, instead the individual
 * Devlist Managers write to the RmShredGroups under mutex protection.
 *
 *
 * The initial ("foreground") thread waits for the Devlist Managers to
 * finish their sequential walk through the files.  If there are still
 * files to process on the device, the initial thread sends them back to
 * the GThreadPool for another pass through the files (starting from the
 * lowest disk offset again).
 *
 * Note re Unlinking a file from parent (this is the most thread-risky
 * part of the operation so sequencing needs to be clear):
 * * Decrease parent's child_file counter; if that is zero then check if
 * the parent's parent is dead; if yes then kill the parent.
 * * When killing the parent, tell all its children RMGroups that they
 * are now orphans (which may mean it is now time for some of them to
 * die too).
 * Note that we need to be careful here to avoid threadlock, eg:
 *    Child file 1 on device 1 has finished an increment.  It takes a look on its new
 *    RmGroup so that it can add itself.  It then locks its parent RmShredGroup so that
 *    it can do the unlinking.  If it turns out it is time for the parent to die, we
 *    we need to lock each of its children so that we can make them orphans:
 *        Q: What if another one of its other children was also trying to unlink?
 *        A: No problem, can't happen (since parent can't be ready to die if it has
 *           any active children left)
 *        Q: What about the mutex loop from this child which is doing the unlinking?
 *        A: No problem, either unlock the child's mutex before calling parent unlink,
 *           or handle the calling child differently from the other children
*
* Below some performance controls are listed that may impact performance.
* Controls are sorted by subjectve importanceness.
*/

/* Minimum number of pages to read */
#define SHRED_MIN_READ_PAGES (1)

////////////////////////////////////////////
// OPTIMISATION PARAMETERS FOR DECIDING   //
// HOW MANY BYTES TO READ BEFORE STOPPING //
// TO COMPARE PROGRESSIVE HASHES          //
////////////////////////////////////////////

/* expected typical seek time in milliseconds - used to calculate optimum read*/
#define SHRED_SEEK_MS (10)
/** Note that 15 ms this would be appropriate value for random reads
 * but for short seeks in the 1MB to 1GB range , 5ms is more appropriate; refer:
 * https://www.usenix.org/legacy/event/usenix09/tech/full_papers/vandebogart/vandebogart_html/index.html
 * But it's better to have this value a bit too high rather than a bit too low...
 */

/* expected typical sequential read speed in MB per second */
#define SHRED_READRATE (100)

/* define what we consider cheap as a fraction of total cost, for example a cheap read has
 * a read time less than 1/50th the seek time, or a cheap seek has a seek time less then 1/50th
 * the total read time */
#define SHRED_CHEAP (50)

/* how many pages can we read in (seek_time)? (eg 5ms seeking folled by 5ms reading) */
#define SHRED_BALANCED_READ_BYTES (SHRED_SEEK_MS * SHRED_READRATE * 1024) // ( * 1024 / 1000 to be exact)

/* how many bytes do we have to read before seek_time becomes CHEAP relative to read time? */
#define SHRED_CHEAP_SEEK_BYTES (SHRED_BALANCED_READ_BYTES * SHRED_CHEAP)

/* how many pages can we read in (seek_time)/(CHEAP)? (use for initial read) */
#define SHRED_CHEAP_READ_BYTES (SHRED_BALANCED_READ_BYTES / SHRED_CHEAP)

/** for reference, if SEEK_MS=5, READRATE=100 and CHEAP=50 then BALANCED_READ_BYTES=0.5MB,
 * CHEAP_SEEK_BYTES=25MB and CHEAP_READ_BYTES=10kB. */

/* Maximum number of bytes to read in one pass.
 * Never goes beyond SHRED_MAX_READ_SIZE unless the extra bytes to finish the file are "cheap".
 * Never goes beyond SHRED_HARD_MAX_READ_SIZE.
 */
#define SHRED_MAX_READ_SIZE   (512 * 1024 * 1024)
#define SHRED_HARD_MAX_READ_SIZE   (1024 * 1024 * 1024)

/* How many pages to use during paranoid byte-by-byte comparison?
 * More pages use more memory but result in less syscalls.
 */
#define SHRED_PARANOIA_PAGES  (64)

/* How much buffers to keep allocated at max. */
#define SHRED_MAX_PAGES       (64)

/* How large a single page is (typically 4096 bytes but not always)*/
#define SHRED_PAGE_SIZE       (sysconf(_SC_PAGESIZE))

/* How many pages to read in each generation?
 * This value is important since it decides how much data will be read for small files,
 * so it should not be too large nor too small, since reading small files twice is very slow.
 */


/* Flags for the fadvise() call that tells the kernel
 * what we want to do with the file.
 */
#define SHRED_FADVISE_FLAGS   (0                                                         \
                               | POSIX_FADV_SEQUENTIAL /* Read from 0 to file-size    */ \
                               | POSIX_FADV_WILLNEED   /* Tell the kernel to readhead */ \
                               | POSIX_FADV_NOREUSE    /* We will not reuse old data  */ \
                              )                                                          \
 

////////////////////////
//  MATHS SHORTCUTS   //
////////////////////////

#define DIVIDE_CEIL(n, m) ((n) / (m) + !!((n) % (m)))
#define SIGN_DIFF(X, Y) (((X) > (Y)) - ((X) < (Y)))  /* handy for comparing unit64's */

///////////////////////////////////////////////////////////////////////
//    INTERNAL STRUCTURES, WITH THEIR INITIALISERS AND DESTROYERS    //
///////////////////////////////////////////////////////////////////////

/////////// RmBufferPool and RmBuffer ////////////////

typedef struct RmBufferPool {
    /* Place where the buffers are stored */
    GTrashStack *stack;

    /* how many buffers are available? */
    guint64 size;

    /* concurrent accesses may happen */
    GMutex lock;
} RmBufferPool;


/* Represents one block of read data */
typedef struct RmBuffer {
    /* file structure the data belongs to */
    RmFile *file;

    /* len of the read input */
    guint64 len;

    /* is this the last buffer of the current increment? */
    gboolean is_last;

    /* *must* be last member of RmBuffer,
     * gets all the rest of the allocated space
     * */
    guint8 data[];
} RmBuffer;

/////////* The main extra data for the scheduler *///////////

typedef struct RmMainTag {
    RmSession *session;
    RmBufferPool *mem_pool;
    GAsyncQueue *device_return;
    GMutex file_state_mtx;
    GThreadPool *device_pool;
    GThreadPool *result_pool;
    gint32 page_size;
    guint32 totalfiles;
} RmMainTag;

/////////// RmShredDevice ////////////////

typedef struct RmShredDevice {
    /* queue of files awaiting (partial) hashing, sorted by disk offset.  Note
     * this can be written to be other threads so requires mutex protection */
    GQueue *file_queue;

    /* Counters, used to determine when there is nothing left to do.  These
     * can get written to by other device threads so require mutex protection */
    gint32 remaining_files;
    gint64 remaining_bytes;

    /* Lock for all of the above */
    GMutex lock;

    /* disk type; allows optimisation of parameters for rotational or non- */
    bool is_rotational;

    /* Pool for the hashing workers */
    GThreadPool *hash_pool;

    /* Return queue for files which have finished the current increment */
    GAsyncQueue *hashed_file_return;

    /* disk identification, for debugging info only */
    char *disk_name;
    dev_t disk;

    /* head position information, to optimise selection of next file */
    guint64 current_offset;
    dev_t current_dev;

    /* size of one page, cached, so
     * sysconf() does not need to be called always.
     */
    guint64 page_size;
    RmMainTag *main;
} RmShredDevice;

typedef enum RmShredGroupStatus {
    RM_SHRED_GROUP_DORMANT = 0,
    RM_SHRED_GROUP_START_HASHING,
    RM_SHRED_GROUP_HASHING,
    RM_SHRED_GROUP_FINISHING
} RmShredGroupStatus;

typedef struct RmShredGroup {
    /* holding queue for files; they are held here until the group first meets
     * criteria for further hashing (normally just 2 or more files, but sometimes
     * related to preferred path counts)
     * */
    GQueue *held_files;

    /* link(s) to next generation of RmShredGroups(s) which have this RmShredGroup as parent*/
    GQueue *children;

    /* RmShredGroup of the same size files but with lower RmFile->hash_offset;
     * getsset to null when parent dies
     * */
    struct RmShredGroup *parent;

    /* number of child group files that have not completed next level of hashing */
    gulong remaining;

    /* set if group has 1 or more files from "preferred" paths */
    gboolean has_pref;

    /* set if group has 1 or more files from "non-preferred" paths */
    gboolean has_npref;

    /* set based on settings->must_match_original */
    gboolean needs_pref;

    /* set based on settings->keep_all_originals */
    gboolean needs_npref;

    /* initially RM_SHRED_GROUP_DORMANT; triggered as soon as we have >= 2 files
     * and meet preferred path and will go to either RM_SHRED_GROUP_HASHING or
     * RM_SHRED_GROUP_FINISHING.  When switching from dormant to hashing, all
     * held_files are released and future arrivals go straight to hashing
     * */
    RmShredGroupStatus status;

    /* file size of files in this group */
    guint64 file_size;

    /* file hash_offset when files arrived in this group */
    guint64 hash_offset;

    /* file hash_offset for next increment */
    guint64 next_offset;

    /* needed because different device threads read and write to this structure */
    GMutex lock;

    /* checksum structure taken from first file to enter the group.  This allows
     * digests to be released from RmFiles and memory freed up until they
     * are required again for further hashing.*/
    RmDigestType digest_type;
    RmDigest *digest;
    /* checksum result (length is given by digest->bytes) */
    guint8 *checksum;

    /* Reference to main */
    RmMainTag *main;
} RmShredGroup;

/* header to avoid implicit reference warning  */
static void rm_shred_hash_factory(RmBuffer *buffer, RmShredDevice *device);

RmShredDevice *rm_shred_device_new(gboolean is_rotational, char *disk_name, RmMainTag *main) {
    RmShredDevice *self = g_slice_new0(RmShredDevice);
    self->main = main;

    if(!rm_session_was_aborted(main->session)) {
        g_assert (self->remaining_files == 0);
        g_assert (self->remaining_bytes == 0);
    }

    self->is_rotational = is_rotational;
    self->disk_name = g_strdup(disk_name);
    self->file_queue = g_queue_new();
    self->hash_pool = rm_util_thread_pool_new(
                          (GFunc)rm_shred_hash_factory, self, 1
                      );

    self->hashed_file_return = g_async_queue_new();
    self->page_size = SHRED_PAGE_SIZE;

    g_mutex_init(&(self->lock));
    return self;
}

void rm_shred_device_free(RmShredDevice *self) {
    if(!rm_session_was_aborted(self->main->session)) {
        g_assert(self->remaining_files == 0);
        g_assert(self->remaining_bytes == 0);
        g_assert(g_queue_is_empty(self->file_queue));
        g_assert(g_async_queue_length(self->hashed_file_return) == 0);
    }

    g_async_queue_unref(self->hashed_file_return);
    g_thread_pool_free(self->hash_pool, false, false);
    g_queue_free(self->file_queue);

    g_free(self->disk_name);
    g_mutex_clear(&(self->lock));

    g_slice_free(RmShredDevice, self);
}

/////////// RmShredGroup ////////////////

/* prototype for rm_shred_group_make_orphan since it and rm_shred_group_free reference each other */
void rm_shred_group_make_orphan(RmShredGroup *self);

/* allocate and initialise new RmShredGroup
 */
RmShredGroup *rm_shred_group_new(RmFile *file, guint8 *key) {
    RmShredGroup *self = g_slice_new0(RmShredGroup);

    if (file->digest) {
        self->digest = rm_digest_copy(file->digest);
        self->checksum = key;
        self->digest_type = file->digest->type;
    } else {
        /* initial groups have no checksum */
    }

    self->parent = file->shred_group;

    if(self->parent) {
        self->needs_npref = self->parent->needs_npref;
        self->needs_pref = self->parent->needs_pref;
    }

    self->held_files = g_queue_new();
    self->children   = g_queue_new();

    self->file_size = file->file_size;
    self->hash_offset = file->hash_offset;

    g_assert(file->device->main);
    self->main = file->device->main;

    g_mutex_init(&(self->lock));
    return self;
}

/* Unlink RmFile from device queue
 */
void rm_shred_discard_file(RmFile *file) {
    RmShredDevice *device = file->device;
    g_mutex_lock(&(device->lock));
    {
        device->remaining_files--;
        device->remaining_bytes -= (file->file_size - file->hash_offset);
    }
    g_mutex_unlock(&(device->lock));
    rm_file_destroy(file);
}

/* Free RmShredGroup and any dormant files still in its queue
 */
void rm_shred_group_free(RmShredGroup *self) {
    g_assert(self->parent == NULL);  /* children should outlive their parents! */

    /** discard RmFiles which failed file duplicate criteria */
    if (self->held_files) {
        switch(self->status) {
        case RM_SHRED_GROUP_DORMANT:
            g_queue_free_full(self->held_files, (GDestroyNotify)rm_shred_discard_file);
            break;
        case RM_SHRED_GROUP_FINISHING:
            g_assert_not_reached();
        case RM_SHRED_GROUP_HASHING:
            g_assert_not_reached();
        case RM_SHRED_GROUP_START_HASHING:
            g_assert_not_reached();
        default:
            g_assert_not_reached();
        }
    }

    g_assert(self->children);
    /** give our children the bad news */
    g_queue_foreach(self->children, (GFunc)rm_shred_group_make_orphan, NULL);
    g_queue_free(self->children);

    if (self->digest) {
        g_slice_free1(self->digest->bytes, self->checksum);
        rm_digest_free(self->digest);
    }

    /** clean up */
    g_mutex_clear(&self->lock);
    g_slice_free(RmShredGroup, self);
}

///////////////////////////////////////
//    BUFFER POOL IMPLEMENTATION     //
///////////////////////////////////////

static guint64 rm_buffer_pool_size(RmBufferPool *pool) {
    return pool->size;
}

static RmBufferPool *rm_buffer_pool_init(gsize size) {
    RmBufferPool *self = g_slice_new(RmBufferPool);
    self->stack = NULL;
    self->size = size;
    g_mutex_init(&self->lock);
    return self;
}

static void rm_buffer_pool_destroy(RmBufferPool *pool) {
    g_mutex_lock(&pool->lock);
    {
        while(pool->stack != NULL) {
            g_slice_free1(pool->size, g_trash_stack_pop(&pool->stack));
        }
    }
    g_mutex_unlock(&pool->lock);
    g_mutex_clear(&pool->lock);
    g_slice_free(RmBufferPool, pool);
}

static void *rm_buffer_pool_get(RmBufferPool *pool) {
    void *buffer = NULL;
    g_mutex_lock(&pool->lock);
    {
        if (!pool->stack) {
            buffer = g_slice_alloc(pool->size);
        } else {
            buffer = g_trash_stack_pop(&pool->stack);
        }
    }
    g_mutex_unlock(&pool->lock);
    g_assert(buffer);
    return buffer;
}

static void rm_buffer_pool_release(RmBufferPool *pool, void *buf) {
    g_mutex_lock(&pool->lock);
    {
        g_trash_stack_push(&pool->stack, buf);
    }
    g_mutex_unlock(&pool->lock);
}

///////////////////////////////////
//    RmShredDevice UTILITIES    //
///////////////////////////////////

/* GCompareFunc for sorting files into optimum read order
 * */
static int rm_shred_compare_file_order(const RmFile *a, const RmFile *b, _U gpointer user_data) {
    /* compare based on partition (dev), then offset, then inode offset is a
     * guint64, so do not substract them (will cause over or underflows on
     * regular basis) - use SIGN_DIFF instead
     */
    guint64 phys_offset_a = rm_offset_lookup(a->disk_offsets, a->seek_offset);
    guint64 phys_offset_b = rm_offset_lookup(b->disk_offsets, b->seek_offset);

    return (0
            + 4 * SIGN_DIFF(a->dev, b->dev)
            + 2 * SIGN_DIFF(phys_offset_a, phys_offset_b)
            + 1 * SIGN_DIFF(a->inode, b->inode)
           );
}

/* Populate disk_offsets table for each file, if disk is rotational
 * */
static void rm_shred_file_get_offset_table(RmFile *file, RmSession *session) {
    if (file->device->is_rotational) {

        g_assert(!file->disk_offsets);
        file->disk_offsets = rm_offset_create_table(file->path);

        session->offsets_read++;
        if(file->disk_offsets) {
            session->offset_fragments += g_sequence_get_length((GSequence *)file->disk_offsets);
        } else {
            session->offset_fails++;
        }
    }
}

/* Push file to device queue (sorted and unsorted variants)
 * Initial list build is unsorted to avoid slowing down;
 * List re-inserts during Shredding are sorted so that
 * some seeks can be avoided
 * */
static void rm_shred_push_queue(RmFile *file) {
    RmShredDevice *device = file->device;

    g_mutex_lock (&device->lock);
    {
        g_queue_push_head (device->file_queue, file);
    }
    g_mutex_unlock (&device->lock);
}
static void rm_shred_push_queue_sorted(RmFile *file) {
    RmShredDevice *device = file->device;

    g_mutex_lock (&device->lock);
    {
        g_queue_insert_sorted (device->file_queue, file, (GCompareDataFunc)rm_shred_compare_file_order, NULL);
    }
    g_mutex_unlock (&device->lock);
}

//////////////////////////////////
//    RmShredGroup UTILITIES    //
//////////////////////////////////

/* compares checksum with that of a RmShredGroup with a  */
gint rm_cksum_matches_group(RmShredGroup *group, guint8 *checksum) {
    g_assert(group);
    g_assert(checksum);

    return memcmp(group->checksum, checksum, group->digest->bytes);
}

/* Checks whether group qualifies as duplicate candidate (ie more than
 * two members and meets has_pref and needs_pref criteria).
 * Assume group already protected by group->lock.
 * */
static char rm_shred_group_get_status_locked(RmShredGroup *group) {
    if (!group->status) {
        if (1
                && group->remaining >= 2  /* it takes 2 to tango */
                && (group->has_pref || !group->needs_pref)
                /* we have at least one file from preferred path, or we don't care */
                && (group->has_npref || !group->needs_npref)
                /* we have at least one file from non-pref path, or we don't care */
           ) {
            /* group can go active */
            if (group->hash_offset < group->file_size) {
                group->status = RM_SHRED_GROUP_START_HASHING;
            } else {
                group->status = RM_SHRED_GROUP_FINISHING;
            }
        }
    }
    return group->status;
}

void rm_shred_group_make_orphan(RmShredGroup *self) {
    RmShredGroupStatus status;
    g_mutex_lock(&(self->lock));
    {
        status = self->status;
        self->parent = NULL;
    }
    g_mutex_unlock(&(self->lock));

    switch (status) {
    /* decide fate of files, triggered by death of parent.
     * NOTE: If files are still hashing, then fate will be decided later via
     * rm_shred_group_unref
     * */
    case RM_SHRED_GROUP_DORMANT:
        /* group doesn't need hashing, and not expecting any more (since
         * parent is dead), so this group is now also dead
         * NOTE: there is no potential race here
         * because parent can only die once
         * */
        rm_shred_group_free(self);

        break;
    case RM_SHRED_GROUP_FINISHING:
        /* groups is finished, and meets criteria for a duplicate group; send it to finisher */
        rm_util_thread_pool_push(self->main->result_pool, self);
        break;
    default:
        break;
    }
}

void rm_shred_group_unref(RmShredGroup *group) {
    g_assert(group);

    g_mutex_lock(&(group->lock));
    if ((--group->remaining) == 0 && group->parent == NULL) {
        /* no reason for living any more */
        g_mutex_unlock(&(group->lock));
        rm_shred_group_free(group);
    } else {
        g_mutex_unlock(&(group->lock));
    }
}

static gboolean rm_shred_group_push_file(RmShredGroup *shred_group, RmFile *file, gboolean initial) {
    gboolean result = false;

    g_mutex_lock(&(shred_group->lock));
    {
        file->shred_group = shred_group;

        if (file->digest) {
            rm_digest_free(file->digest);
            file->digest = NULL;
        }

        shred_group->has_pref |= file->is_prefd | file->hardlinks.has_prefd;
        shred_group->has_npref |= !file->is_prefd | file->hardlinks.has_non_prefd;
        shred_group->remaining++;

        g_assert(file->hash_offset == shred_group->hash_offset);

        switch (rm_shred_group_get_status_locked(shred_group)) {
        case RM_SHRED_GROUP_START_HASHING:
            /* clear the queue and push all its rmfiles to the appropriate device queue */
            g_assert(shred_group->held_files);
            if(initial) {
                g_queue_free_full(shred_group->held_files,
                                  (GDestroyNotify)rm_shred_push_queue);
            } else {
                g_queue_free_full(shred_group->held_files,
                                  (GDestroyNotify)rm_shred_push_queue_sorted);
            }
            shred_group->held_files = NULL; /* won't need shred_group queue any more, since new arrivals will bypass */
            shred_group->status = RM_SHRED_GROUP_HASHING;
        /* FALLTHROUGH */
        case RM_SHRED_GROUP_HASHING:
            if (initial) {
                /* add file to device queue */
                g_assert(file->device);
                if(initial) {
                    rm_shred_push_queue(file);
                } else {
                    rm_shred_push_queue_sorted(file);
                }
            } else {
                /* calling routine will handle the file */
                result = true;
            }
            break;
        case RM_SHRED_GROUP_DORMANT:
        case RM_SHRED_GROUP_FINISHING:
            /* add file to held_files */
            g_queue_push_head(shred_group->held_files, file);
        }
    }
    g_mutex_unlock(&(shred_group->lock));

    /* decrease parent's child count*/
    if(!initial && shred_group->parent) {
        rm_shred_group_unref(shred_group->parent);
    }
    return result;
}

/* After partial hashing of RmFile, add it back into the sieve for further
 * hashing if required.  If try_bounce option is set, then try to return the
 * RmFile to the calling routine so it can continue with the next hashing
 * increment (this bypasses the normal device queue and so avoids an unnecessary
 * file seek operation ) returns true if the file can be immediately be hashed
 * some more.
 * */
static gboolean rm_shred_sift(RmFile *file) {
    g_assert(file);
    g_assert(file->shred_group);

    guint8 *key = rm_digest_steal_buffer(file->digest);

    RmShredGroup *child_group = NULL;
    RmShredGroup *current_group = file->shred_group;

    g_mutex_lock(&(current_group->lock));
    {
        /* check if there is already a descendent of current_group which
         * matches snap... if yes then move this file into it; if not then
         * create a new group */
        GList *child = g_queue_find_custom(
                           current_group->children,
                           key,
                           (GCompareFunc)rm_cksum_matches_group
                       );

        if (!child) {
            child_group = rm_shred_group_new(file, key);
            g_queue_push_tail(current_group->children, child_group);
        } else {
            child_group = child->data;
            g_slice_free1(file->digest->bytes, key);
        }
    }
    g_mutex_unlock(&(current_group->lock));
    return rm_shred_group_push_file(child_group, file, false);
}

////////////////////////////////////
//  SHRED-SPECIFIC PREPROCESSING  //
////////////////////////////////////

/* Basically this unloads files from the initial list build (which has
 * hardlinks already grouped).
 * Outline:
 * 1. Use g_hash_table_foreach_remove to send RmFiles from node_table
 *    to size_groups via rm_shred_file_preprocess.
 * 2. Use g_hash_table_foreach_remove to delete all singleton and other
 *    non-qualifying groups from size_groups via rm_shred_group_preprocess.
 * 3. Use g_hash_table_foreach to do the FIEMAP lookup for all remaining
 * 	  files via rm_shred_device_preprocess.
 * */

/* Insert RmFiles into size_groups
 * */
static void rm_shred_file_preprocess(_U gpointer key, RmFile *file, RmMainTag *main) {
    /* initial population of RmShredDevice's and first level RmShredGroup's */
    RmSession *session = main->session;

    g_assert(file);
    g_assert(session->tables->dev_table);
    g_assert(file->lint_type == RM_LINT_TYPE_DUPE_CANDIDATE);
    g_assert(file->file_size > 0);

    /* if file has hardlinks then set file->hardlinks.has_[non_]prefd*/
    if (file->hardlinks.files) {
        for (GList *iter = file->hardlinks.files->head; iter; iter = iter->next ) {
            RmFile *link = iter->data;
            file->hardlinks.has_non_prefd |= !link->is_prefd;
            file->hardlinks.has_prefd |= link->is_prefd;
        }
    }

    /* create RmShredDevice for this file if one doesn't exist yet */
    main->totalfiles++;
    dev_t disk = rm_mounts_get_disk_id(session->tables->mounts, file->dev);

    RmShredDevice *device = g_hash_table_lookup(session->tables->dev_table, GUINT_TO_POINTER(disk));
    if(device == NULL) {

        rm_log_debug(GREEN"Creating new RmShredDevice for disk %"LLU"\n"RESET, disk);
        device = rm_shred_device_new(
                     !rm_mounts_is_nonrotational(session->tables->mounts, disk),
                     rm_mounts_get_disk_name(session->tables->mounts, disk),
                     main );
        device->disk = disk;
        g_hash_table_insert(session->tables->dev_table, GUINT_TO_POINTER(disk), device);
    }

    file->device = device;
    device->remaining_files++;
    device->remaining_bytes += file->file_size;

    RmShredGroup *group = g_hash_table_lookup(
                              session->tables->size_groups,
                              &file->file_size
                          );

    if (group == NULL) {
        /* we cannot store a 8byte integer in 4 byte pointer
         * on 32 bit (we can on 64 though), so allocate mem.
         */
        guint64 *file_size_cpy = g_malloc0(sizeof(guint64));
        *file_size_cpy = file->file_size;

        group = rm_shred_group_new(file, NULL);
        group->digest_type = session->settings->checksum_type;
        g_hash_table_insert(
            session->tables->size_groups,
            file_size_cpy,  
            group
        );
    }

    rm_shred_group_push_file(group, file, true);
}

static gboolean rm_shred_group_preprocess(_U gpointer key, RmShredGroup *group) {
    g_assert(group);
    if (group->status == RM_SHRED_GROUP_DORMANT) {
        rm_shred_group_free(group);
        return true;
    } else {
        return false;
    }
}

static void rm_shred_device_preprocess(_U gpointer key, RmShredDevice *device, RmMainTag *main) {
    g_queue_foreach(device->file_queue, (GFunc)rm_shred_file_get_offset_table, main->session);
}

static void rm_shred_preprocess_input(RmMainTag *main) {
    RmSession *session = main->session;

    /* move remaining files to RmShredGroups */
    g_assert(session->tables->node_table);

    rm_log_debug("Moving files into size_groups...");
    g_hash_table_foreach_remove(session->tables->node_table,
                                (GHRFunc)rm_shred_file_preprocess,
                                main);
    rm_log_debug("move remaining files to size_groups finished at time %.3f\n", g_timer_elapsed(session->timer, NULL));

    rm_log_debug("Discarding unique sizes and read fiemap data for others...");
    g_hash_table_foreach_remove(session->tables->size_groups,
                                (GHRFunc)rm_shred_group_preprocess,
                                main);
    rm_log_debug("done at time %.3f\n", g_timer_elapsed(session->timer, NULL));

    rm_log_debug("Looking up fiemap data for files on rotational devices...");
    g_hash_table_foreach(
        session->tables->dev_table, (GHFunc)rm_shred_device_preprocess, main
    );
    rm_log_debug("done at time %.3f\n", g_timer_elapsed(session->timer, NULL));

    rm_log_debug(
        "fiemap'd %"LLU" files containing %"LLU" fragments (failed another %"LLU" files)\n",
        session->offsets_read - session->offset_fails,
        session->offset_fragments, session->offset_fails
    );
}

/////////////////////////////////
//    ACTUAL IMPLEMENTATION    //
/////////////////////////////////

/* Paranoid bitwise comparison of two rmfiles */
/* TODO: pairwise comparison requires 2(n-1) reads eg 6 reads for a cluster of 4 files; consider
 * instead comparing larger groups in parallel - this would require more mem (or smaller reads)
 * but saves (n-2) times reading in a whole file */
static bool rm_shred_byte_compare_files(RmMainTag *tag, RmFile *a, RmFile *b) {
    g_assert(a->file_size == b->file_size);

    int fd_a = rm_sys_open(a->path, O_RDONLY);
    if(fd_a == -1) {
        rm_log_perror("Unable to open file_a for paranoia");
        return false;
    } else {
        posix_fadvise(fd_a, 0, 0, SHRED_FADVISE_FLAGS);
    }

    int fd_b = rm_sys_open(b->path, O_RDONLY);
    if(fd_b == -1) {
        rm_log_perror("Unable to open file_b for paranoia");
        return false;
    } else {
        posix_fadvise(fd_b, 0, 0, SHRED_FADVISE_FLAGS);
    }

    bool result = true;
    int buf_size = rm_buffer_pool_size(tag->mem_pool) - offsetof(RmBuffer, data);

    struct iovec readvec_a[SHRED_PARANOIA_PAGES];
    struct iovec readvec_b[SHRED_PARANOIA_PAGES];

    for(int i = 0; i < SHRED_PARANOIA_PAGES; ++i) {
        RmBuffer *buffer = rm_buffer_pool_get(tag->mem_pool);
        readvec_a[i].iov_base = buffer->data;
        readvec_a[i].iov_len = buf_size;

        buffer = rm_buffer_pool_get(tag->mem_pool);
        readvec_b[i].iov_base = buffer->data;
        readvec_b[i].iov_len = buf_size;
    }

    while(result) {
        int bytes_a = readv(fd_a, readvec_a, SHRED_PARANOIA_PAGES);
        int bytes_b = readv(fd_b, readvec_b, SHRED_PARANOIA_PAGES);
        if(bytes_a <= 0 || bytes_b <= 0) {
            break;
        }

        g_assert(bytes_a == bytes_b);

        int remain = bytes_a % buf_size;
        int blocks = bytes_a / buf_size + !!remain;

        for(int i = 0; i < blocks && result; ++i) {
            RmBuffer *buf_a = readvec_a[i].iov_base - offsetof(RmBuffer, data);
            RmBuffer *buf_b = readvec_b[i].iov_base - offsetof(RmBuffer, data);
            int size = buf_size;

            if(i + 1 == blocks && remain > 0) {
                size = remain;
            }

            result = !memcmp(buf_a->data, buf_b->data, size);
        }
    }

    for(int i = 0; i < SHRED_PARANOIA_PAGES; ++i) {
        RmBuffer *buf_a = readvec_a[i].iov_base - offsetof(RmBuffer, data);
        RmBuffer *buf_b = readvec_b[i].iov_base - offsetof(RmBuffer, data);
        rm_buffer_pool_release(tag->mem_pool, buf_a);
        rm_buffer_pool_release(tag->mem_pool, buf_b);
    }

   rm_sys_close(fd_a);
   rm_sys_close(fd_b);

    return result;
}

static gint32 rm_shred_get_read_size(RmFile *file, RmMainTag *tag) {
    RmShredGroup *group = file->shred_group;
    g_assert(group);

    guint32 result = 0;

    g_mutex_lock(&group->lock);
    {
        /* calculate next_offset property of the RmShredGroup, if not already done */
        //TODO: do this as soon as the group goes active, rather than waiting for the call from the file
        if (group->next_offset == 0) {
            guint64 target_bytes = (group->hash_offset == 0) ? SHRED_CHEAP_READ_BYTES : SHRED_CHEAP_SEEK_BYTES;

            /* round to even number of pages, round up to MIN_READ_PAGES */
            guint64 target_pages = MAX(target_bytes / tag->page_size, SHRED_MIN_READ_PAGES);
            target_bytes = target_pages * tag->page_size;

            /* test if cost-effective to read the whole file */
            if (group->hash_offset + target_bytes + SHRED_BALANCED_READ_BYTES >= group->file_size) {
                target_bytes = group->file_size - group->hash_offset;
            }

            group->next_offset = group->hash_offset + target_bytes;
            if(group->digest_type == RM_DIGEST_PARANOID) {
                group->next_offset = MIN(group->next_offset, group->hash_offset + rm_digest_paranoia_bytes() );
            }
        }
    }
    g_mutex_unlock(&group->lock);

    /* read to end of current file fragment, or to group->next_offset, whichever comes first */
    guint64 bytes_to_next_fragment = rm_offset_bytes_to_next_fragment(file->disk_offsets, file->seek_offset);

    if (bytes_to_next_fragment != 0 && bytes_to_next_fragment + file->seek_offset < group->next_offset) {
        file->status = RM_FILE_STATE_FRAGMENT;
        result = (bytes_to_next_fragment);
    } else {
        file->status = RM_FILE_STATE_NORMAL;
        result = (group->next_offset - file->seek_offset);
    }


    if(file->digest && (file->digest->type == RM_DIGEST_PARANOID)) {
        //g_assert(result <= file->digest->bytes - file->digest->paranoid_offset );
        if (result > file->digest->bytes - file->digest->paranoid_offset) {
            result = MIN(result, file->digest->bytes - file->digest->paranoid_offset);
            file->status = RM_FILE_STATE_NORMAL;
        }
    }

    return result;
}


//~ static gint32 rm_shred_get_read_size(RmFile *file, RmMainTag *tag) {
//~ RmShredGroup *group = file->shred_group;
//~ g_assert(group);
//~
//~ guint32 result = 0;
//~
//~ g_mutex_lock(&group->lock);
//~ {
//~ /* calculate next_offset property of the RmShredGroup, if not already done */
//~ if (group->next_offset == 0) {
//~ guint64 target_bytes = (group->hash_offset == 0) ? SHRED_CHEAP_READ_BYTES : SHRED_CHEAP_SEEK_BYTES;
//~
//~ /* round to even number of pages, round up to MIN_READ_PAGES */
//~ guint64 target_pages = MAX(target_bytes / tag->page_size, SHRED_MIN_READ_PAGES);
//~ target_bytes = target_pages * tag->page_size;
//~
//~ /* test if cost-effective to read the whole file */
//~ if (group->hash_offset + target_bytes + SHRED_BALANCED_READ_BYTES >= group->file_size) {
//~ target_bytes = group->file_size - group->hash_offset;
//~ }
//~
//~ group->next_offset = group->hash_offset + target_bytes;
//~ }
//~ }
//~ g_mutex_unlock(&group->lock);
//~
//~ /* read to end of current file fragment, or to group->next_offset, whichever comes first */
//~ guint64 bytes_to_next_fragment = rm_offset_bytes_to_next_fragment(file->disk_offsets, file->seek_offset);
//~
//~ if (bytes_to_next_fragment != 0 && bytes_to_next_fragment + file->seek_offset < group->next_offset) {
//~ file->status = RM_FILE_STATE_FRAGMENT;
//~ result = (bytes_to_next_fragment);
//~ } else {
//~ file->status = RM_FILE_STATE_NORMAL;
//~ result = (group->next_offset - file->seek_offset);
//~ }
//~
//~ if(file->digest->type == RM_DIGEST_PARANOID) {
//~ result = MIN(result, rm_digest_paranoia_bytes());
//~ }
//~
//~ return result;
//~ }

/* Read from file and send to hasher
 * Note this was initially a separate thread but is currently just called
 * directly from rm_devlist_factory.
 * */
static void rm_shred_read_factory(RmFile *file, RmShredDevice *device) {
    int fd = 0;
    gint64 bytes_read = 0;
    guint64 total_bytes_read = 0;

    guint64 buf_size = rm_buffer_pool_size(device->main->mem_pool);
    buf_size -= offsetof(RmBuffer, data);

    gint64 bytes_to_read = rm_shred_get_read_size(file, device->main);

    g_assert(bytes_to_read > 0);
    g_assert(bytes_to_read + file->hash_offset <= file->file_size);
    g_assert(file->seek_offset == file->hash_offset);

    struct iovec readvec[SHRED_MAX_PAGES + 1];

    if(file->seek_offset >= file->file_size) {
        goto finish;
    }

    fd = rm_sys_open(file->path, O_RDONLY);
    if(fd == -1) {
        rm_log_perror("open failed");
        file->status = RM_FILE_STATE_IGNORE;
        g_async_queue_push(device->hashed_file_return, file);
        goto finish;
    }

    /* preadv() is benifitial for large files since it can cut the
     * number of syscall heavily.  I suggest N_BUFFERS=4 as good
     * compromise between memory and cpu.
     *
     * With 16 buffers: 43% cpu 33,871 total
     * With  8 buffers: 43% cpu 32,098 total
     * With  4 buffers: 42% cpu 32,091 total
     * With  2 buffers: 44% cpu 32,245 total
     * With  1 buffers: 45% cpu 34,491 total
     */

    /* how many buffers to read? */
    const gint16 N_BUFFERS = MIN(4, DIVIDE_CEIL(bytes_to_read, buf_size) );

    /* Give the kernel scheduler some hints */
    posix_fadvise(fd, file->seek_offset, bytes_to_read, SHRED_FADVISE_FLAGS);

    /* Initialize the buffers to begin with.
     * After a buffer is full, a new one is retrieved.
     */
    memset(readvec, 0, sizeof(readvec));
    for(int i = 0; i < N_BUFFERS; ++i) {
        /* buffer is one contignous memory block */
        RmBuffer *buffer = rm_buffer_pool_get(device->main->mem_pool);
        readvec[i].iov_base = buffer->data;
        readvec[i].iov_len = buf_size;
    }

<<<<<<< HEAD
    while(bytes_to_read > 0 && (bytes_read = rm_sys_preadv(fd, readvec, N_BUFFERS, file->seek_offset)) > 0) {
=======
    while(bytes_to_read > 0 && (bytes_read = preadv(fd, readvec, N_BUFFERS, file->seek_offset)) > 0) {
        bytes_read = MIN(bytes_read, bytes_to_read); /* ignore over-reads */

>>>>>>> 0046d3f1
        int blocks = DIVIDE_CEIL(bytes_read,  buf_size);

        bytes_to_read -= bytes_read;
        file->seek_offset += bytes_read;
        total_bytes_read += bytes_read;

        for(int i = 0; i < blocks; ++i) {
            /* Get the RmBuffer from the datapointer */
            RmBuffer *buffer = readvec[i].iov_base - offsetof(RmBuffer, data);
            buffer->file = file;
            buffer->len = MIN (buf_size, bytes_read - i * buf_size);
            buffer->is_last = (i + 1 >= blocks && bytes_to_read <= 0); //TODO: why does bytes_to_read sometimes go negative? 

            if (buffer->is_last) {
                //TODO: add check for expect byte count; if wrong then set state to ignore.
            }

            /* Send it to the hasher */
            rm_util_thread_pool_push(device->hash_pool, buffer);

            /* Allocate a new buffer - hasher will release the old buffer */
            buffer = rm_buffer_pool_get(device->main->mem_pool);
            readvec[i].iov_base = buffer->data;
            readvec[i].iov_len = buf_size;
        }
    }

    /* Release the rest of the buffers */
    for(int i = 0; i < N_BUFFERS; ++i) {
        RmBuffer *buffer = readvec[i].iov_base - offsetof(RmBuffer, data);
        rm_buffer_pool_release(device->main->mem_pool, buffer);
    }

finish:
    if(fd > 0) {
       rm_sys_close(fd);
    }

    /* Update totals for device */
    g_mutex_lock(&(file->device->lock));
    {
        file->device->remaining_bytes -= total_bytes_read;
    }
    g_mutex_unlock(&(device->lock));

}

/* Hash file. Runs as threadpool in parallel / tandem with rm_shred_read_factory above
 * */
static void rm_shred_hash_factory(RmBuffer *buffer, RmShredDevice *device) {
    g_assert(device);
    g_assert(buffer);

    /* Hash buffer->len bytes_read of buffer->data into buffer->file */
    rm_digest_update(buffer->file->digest, buffer->data, buffer->len);
    buffer->file->hash_offset += buffer->len;

    if (buffer->is_last) {
        /* Report the progress to rm_shred_devlist_factory */
        g_async_queue_push(device->hashed_file_return, buffer->file);
    }

    /* Return this buffer to the pool */
    rm_buffer_pool_release(device->main->mem_pool, buffer);
}

static int rm_shred_check_paranoia(RmMainTag *tag, GQueue *candidates) {
    int failure_count = 0;

    for(GList *iter_a = candidates->head; iter_a; iter_a = iter_a->next) {
        RmFile *a = iter_a->data;

        for(GList *iter_b = iter_a->next; iter_b; iter_b = iter_b->next) {
            RmFile *b = iter_b->data;
            if(!rm_shred_byte_compare_files(tag, a, b)) {
                failure_count++;
                //TODO: discard file
                //rm_shred_set_file_state(tag, b, RM_FILE_STATE_IGNORE);
            }
        }
    }

    return failure_count;
}

static RmFile *rm_group_find_original(RmSession *session, GQueue *group/*, gboolean recurse*/) {
    RmFile *result = NULL;
    for(GList *iter = group->head; iter; iter = iter->next) {
        RmFile *file = iter->data;
        if (/*recurse && */file->hardlinks.files) {
            RmFile *hardlink_original = rm_group_find_original(session, file->hardlinks.files/*, false*/);
            if (!result) {
                result = hardlink_original;
            }
        } else if (
            ((file->is_prefd) && (session->settings->keep_all_originals)) ||
            ((file->is_prefd) && (!result))
        ) {
            rm_file_tables_remember_original(session->tables, file);
            if(!result) {
                result = file;
            }
        }
    }
    return result;
}

static void rm_group_fmt_write(RmSession *session, RmShredGroup *shred_group, GQueue *group, RmFile *original_file /*, gboolean recurse*/) {
    for(GList *iter = group->head; iter; iter = iter->next) {
        RmFile *file = iter->data;
        if (/*recurse &&*/ file->hardlinks.files) {
            rm_group_fmt_write(session, shred_group, file->hardlinks.files, original_file/*, false*/);
        } else {
            if(iter->data != original_file) {
                RmFile *lint = iter->data;
                session->dup_counter += 1;
                session->total_lint_size += lint->file_size;

                /* Fake file->digest for a moment */
                lint->digest = shred_group->digest;
                rm_fmt_write(session->formats, lint);
                lint->digest = NULL;
            }
        }
    }
}

void rm_shred_forward_to_output(RmSession *session, RmShredGroup *shred_group, GQueue *group) {
    session->dup_group_counter++;

    RmFile *original_file = rm_group_find_original(session, group/*, true*/);

    if(!original_file) {
        /* tag first file as the original */
        original_file = group->head->data;
        rm_file_tables_remember_original(session->tables, original_file);
    }

    /* Hand it over to the printing module */
    original_file->digest = shred_group->digest;
    rm_fmt_write(session->formats, original_file);
    original_file->digest = NULL;

    rm_group_fmt_write(session, shred_group, group, original_file/*, true*/);
}

static void rm_shred_result_factory(RmShredGroup *group, RmMainTag *tag) {
    if(tag->session->settings->paranoid) {
        int failure_count = rm_shred_check_paranoia(tag, group->held_files);
        if(failure_count > 0) {
            rm_log_warning("Removed %d files during paranoia check.\n", failure_count);
        }
    }

    if(g_queue_get_length(group->held_files) > 0) {
        rm_shred_forward_to_output(tag->session, group, group->held_files);
    }

    group->status = RM_SHRED_GROUP_DORMANT;
    rm_shred_group_free(group);
}

static void rm_shred_devlist_factory(RmShredDevice *device, RmMainTag *main) {
    g_assert(device);
    g_assert(device->hash_pool); /* created when device created */

    rm_log_debug(BLUE"Started rm_shred_devlist_factory for disk %s (%u:%u) with %"LLU" files in queue\n"RESET,
                 device->disk_name,
                 major(device->disk),
                 minor(device->disk),
                 (guint64)g_queue_get_length(device->file_queue)
                );

    if(device->is_rotational) {
        g_queue_sort(device->file_queue, (GCompareDataFunc)rm_shred_compare_file_order, NULL);
    }

    /* scheduler for one file at a time, optimised to minimise seeks */
    GList *iter = device->file_queue->head;
    while(iter && !rm_session_was_aborted(main->session)) {
        RmFile *file = iter->data;
        guint64 start_offset = file->hash_offset;

        /* initialise hash (or recovery progressive hash so far) */
        if (!file->digest) {
            g_assert(file->shred_group);
            if (!file->shred_group->digest) {
                /* this is first generation of RMGroups, so there is no progressive hash yet */
                g_assert(file->hash_offset == 0);
                file->digest = rm_digest_new(main->session->settings->checksum_type, 0, 0); //TODO: seeds?
            } else {
                file->digest = rm_digest_copy(file->shred_group->digest);
                if (file->digest->type == RM_DIGEST_PARANOID) {
                    /* paranoid digest is non-cumulative, so needs to be reset to start each generation */
                    file->digest->paranoid_offset = 0;
                }

            }
        }

        /* hash the next increment of the file */
        rm_shred_read_factory(file, device);

        /* wait until the increment has finished hashing */
        RmFile *popped = g_async_queue_pop(device->hashed_file_return);
        if (file->status == RM_FILE_STATE_IGNORE) {
            rm_shred_group_unref(file->shred_group);
            rm_shred_discard_file(file);
        } else {
            file = popped;

            if (file->status == RM_FILE_STATE_FRAGMENT) {
                /* file is not ready for checking yet; push it back into the queue */
                rm_shred_push_queue_sorted(file);
            } else if(rm_shred_sift(file)) {
                /* continue hashing same file, ie no change to iter */
                if (start_offset == file->hash_offset) {
                    rm_log_error(RED"Offset stuck at %"LLU"\n", start_offset);
                }
                continue;
            } else {
                /* rm_shred_sift has taken responsibility for the file */
            }
        }

        GList *next = iter->next;
        g_queue_delete_link(device->file_queue, iter);
        iter = next;
    }

    /* threadpool thread terminates but the device will be recycled via
     * the device_return queue
     */
    rm_log_debug(BLUE"Pushing back device %d\n"RESET, (int)device->disk);
    g_async_queue_push(main->device_return, device);
}

static void rm_shred_create_devpool(RmMainTag *tag, GHashTable *dev_table) {
    tag->device_pool = rm_util_thread_pool_new(
                           (GFunc)rm_shred_devlist_factory, tag, tag->session->settings->threads / 2 + 1
                       );

    GHashTableIter iter;
    gpointer key, value;

    g_hash_table_iter_init(&iter, dev_table);
    while(g_hash_table_iter_next(&iter, &key, &value)) {
        RmShredDevice *device = value;
        rm_log_debug(GREEN"Pushing device %s to threadpool\n", device->disk_name);
        rm_util_thread_pool_push(tag->device_pool, device);
    }
}

void rm_shred_run(RmSession *session) {
    g_assert(session);
    g_assert(session->tables);
    g_assert(session->tables->node_table);

    RmMainTag tag;
    tag.session = session;
    tag.mem_pool = rm_buffer_pool_init(sizeof(RmBuffer) + SHRED_PAGE_SIZE);
    tag.device_return = g_async_queue_new();
    tag.page_size = SHRED_PAGE_SIZE;
    tag.totalfiles = 0;

    /* would use g_atomic, but helgrind does not like that */
    g_mutex_init(&tag.file_state_mtx);

    session->tables->dev_table = g_hash_table_new_full(
                                     g_direct_hash, g_direct_equal,
                                     NULL, (GDestroyNotify)rm_shred_device_free
                                 );

    rm_shred_preprocess_input(&tag);

    /* Remember how many devlists we had - so we know when to stop */
    int devices_left = g_hash_table_size(session->tables->dev_table);
    rm_log_debug(BLUE"Devices = %d\n", devices_left);

    /* For results that need to be check with --paranoid.
     * This would clog up the main thread, which is supposed
     * to flag bad files as soon as possible.
     */
    tag.result_pool = rm_util_thread_pool_new(
                          (GFunc)rm_shred_result_factory, &tag, 1
                      );

    /* Create a pool fo the devlists and push each queue */
    rm_shred_create_devpool(&tag, session->tables->dev_table);

    /* This is the joiner part */
    while(devices_left > 0 || g_async_queue_length(tag.device_return) > 0) {
        RmShredDevice *device = g_async_queue_pop(tag.device_return);
        g_mutex_lock(&device->lock);
        {
            rm_log_debug(BLUE"Got device %s back with %d in queue and %llu bytes remaining in %d remaining files\n"RESET,
                         device->disk_name,
                         g_queue_get_length(device->file_queue),
                         (unsigned long long)device->remaining_bytes,
                         device->remaining_files
                        );

            if (device->remaining_files > 0) {
                /* recycle the device */
                rm_util_thread_pool_push(tag.device_pool , device);
            } else {
                devices_left--;
            }
        }
        g_mutex_unlock(&device->lock);

        if(rm_session_was_aborted(session)) {
            break;
        }
    }

    /* This should not block, or at least only very short. */
    g_thread_pool_free(tag.device_pool, FALSE, TRUE);
    g_thread_pool_free(tag.result_pool, FALSE, TRUE);

    g_async_queue_unref(tag.device_return);
    rm_buffer_pool_destroy(tag.mem_pool);

    g_hash_table_unref(session->tables->dev_table);
    g_mutex_clear(&tag.file_state_mtx);
}<|MERGE_RESOLUTION|>--- conflicted
+++ resolved
@@ -1199,13 +1199,8 @@
         readvec[i].iov_len = buf_size;
     }
 
-<<<<<<< HEAD
     while(bytes_to_read > 0 && (bytes_read = rm_sys_preadv(fd, readvec, N_BUFFERS, file->seek_offset)) > 0) {
-=======
-    while(bytes_to_read > 0 && (bytes_read = preadv(fd, readvec, N_BUFFERS, file->seek_offset)) > 0) {
         bytes_read = MIN(bytes_read, bytes_to_read); /* ignore over-reads */
-
->>>>>>> 0046d3f1
         int blocks = DIVIDE_CEIL(bytes_read,  buf_size);
 
         bytes_to_read -= bytes_read;
