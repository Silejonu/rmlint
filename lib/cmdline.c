--- conflicted
+++ resolved
@@ -110,122 +110,6 @@
     exit(0);
 }
 
-<<<<<<< HEAD
-=======
-/*
-* Debian and Ubuntu based distributions fuck up setuptools
-* by expecting packages to be installed to dist-packages and not site-packages
-* like expected by setuptools. This breaks a lot of packages with the reasoning
-* to reduce conflicts between system and user packages:
-*
-*    https://stackoverflow.com/questions/9387928/whats-the-difference-between-dist-packages-and-site-packages
-*
-* We try to work around this by manually installing dist-packages to the
-* sys.path by first calling a small bootstrap script.
-*/
-static const char RM_PY_BOOTSTRAP[] =
-    ""
-    "# This is a bootstrap script for the rmlint-gui.                              \n"
-    "# See the src/rmlint.c in rmlint's source for more info.                      \n"
-    "import sys, os, site                                                          \n"
-    "                                                                              \n"
-    "# Also default to dist-packages on debian(-based):                            \n"
-    "sites = site.getsitepackages()                                                \n"
-    "sys.path.extend([d.replace('dist-packages', 'site-packages') for d in sites]) \n"
-    "sys.path.extend(sites)                                                        \n"
-    "                                                                              \n"
-    "# Cleanup self:                                                               \n"
-    "try:                                                                          \n"
-    "    os.remove(sys.argv[0])                                                    \n"
-    "except:                                                                       \n"
-    "    print('Note: Could not remove bootstrap script at ', sys.argv[0])         \n"
-    "                                                                              \n"
-    "# Run shredder by importing the main:                                         \n"
-    "try:                                                                          \n"
-    "    import shredder                                                           \n"
-    "    shredder.run_gui()                                                        \n"
-    "except ImportError as err:                                                    \n"
-    "    print('Failed to load shredder:', err)                                    \n"
-    "    print('This might be due to a corrupted install; try reinstalling.')      \n";
-
-static void rm_cmd_start_gui(int argc, const char **argv) {
-    const char *commands[] = {"python3", "python", NULL};
-    const char **command = &commands[0];
-
-    GError *error = NULL;
-    gchar *bootstrap_path = NULL;
-    int bootstrap_fd =
-        g_file_open_tmp(".shredder-bootstrap.py.XXXXXX", &bootstrap_path, &error);
-
-    if(bootstrap_fd < 0) {
-        rm_log_warning("Could not bootstrap gui: Unable to create tempfile: %s",
-                       error->message);
-        g_error_free(error);
-        return;
-    }
-
-    if(write(bootstrap_fd, RM_PY_BOOTSTRAP, sizeof(RM_PY_BOOTSTRAP)) < 0) {
-        rm_log_warning_line("Could not bootstrap gui: Unable to write to tempfile: %s",
-                            g_strerror(errno));
-        return;
-    }
-
-    close(bootstrap_fd);
-
-    while(*command) {
-        const char *all_argv[512];
-        const char **argp = &all_argv[0];
-        memset(all_argv, 0, sizeof(all_argv));
-
-        *argp++ = *command;
-        *argp++ = bootstrap_path;
-
-        for(size_t i = 0; i < (size_t)argc && i < sizeof(all_argv) / 2; i++) {
-            *argp++ = argv[i];
-        }
-
-        if(execvp(*command, (char *const *)all_argv) == -1) {
-            rm_log_warning("Executed: %s ", *command);
-            for(int j = 0; j < (argp - all_argv); j++) {
-                rm_log_warning("%s ", all_argv[j]);
-            }
-            rm_log_warning("\n");
-            rm_log_error_line("%s %d", g_strerror(errno), errno == ENOENT);
-        } else {
-            /* This is not reached anymore when execve succeeded */
-            break;
-        }
-
-        /* Try next command... */
-        command++;
-    }
-}
-
-static int rm_cmd_maybe_switch_to_gui(int argc, const char **argv) {
-    for(int i = 0; i < argc; i++) {
-        if(g_strcmp0("--gui", argv[i]) == 0) {
-            argv[i] = "shredder";
-            rm_cmd_start_gui(argc - i - 1, &argv[i + 1]);
-
-            /* We returned? Something's wrong */
-            return EXIT_FAILURE;
-        }
-    }
-
-    return EXIT_SUCCESS;
-}
-
-static int rm_cmd_maybe_switch_to_hasher(int argc, const char **argv) {
-    for(int i = 0; i < argc; i++) {
-        if(g_strcmp0("--hash", argv[i]) == 0) {
-            argv[i] = argv[0];
-            exit(rm_hasher_main(argc - i, &argv[i]));
-        }
-    }
-
-    return EXIT_SUCCESS;
-}
->>>>>>> 427791ca
 
 /* clang-format off */
 static const struct FormatSpec {
@@ -1669,13 +1553,8 @@
     if(cfg->merge_directories) {
         g_assert(cfg->cache_file_structs);
 
-<<<<<<< HEAD
         /* Currently we cannot use -D and the cloning on btrfs, since this assumes the
          * same layout on two dupicate directories which is likely not a valid assumption.
-=======
-        /* Currently we cannot use -D and the cloning on btrfs, since this assumes the same layout
-         * on two duplicate directories which is likely not a valid assumption.
->>>>>>> 427791ca
          * Emit a warning if the raw -D is used in conjunction with that.
          * */
         const char *handler_key =
