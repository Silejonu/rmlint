/*
 *  This file is part of rmlint.
 *
 *  rmlint is free software: you can redistribute it and/or modify
 *  it under the terms of the GNU General Public License as published by
 *  the Free Software Foundation, either version 3 of the License, or
 *  (at your option) any later version.
 *
 *  rmlint is distributed in the hope that it will be useful,
 *  but WITHOUT ANY WARRANTY; without even the implied warranty of
 *  MERCHANTABILITY or FITNESS FOR A PARTICULAR PURPOSE.  See the
 *  GNU General Public License for more details.
 *
 *  You should have received a copy of the GNU General Public License
 *  along with rmlint.  If not, see <http://www.gnu.org/licenses/>.
 *
 * Authors:
 *
 *  - Christopher <sahib> Pahl 2010-2020 (https://github.com/sahib)
 *  - Daniel <SeeSpotRun> T.   2014-2020 (https://github.com/SeeSpotRun)
 *
 * Hosted on http://github.com/sahib/rmlint
 *
 */

#include <assert.h>
#include <gio/gunixoutputstream.h>
#include <glib.h>
#include <json-glib/json-glib.h>
#include <stdio.h>
#include <string.h>

#include "../checksums/murmur3.h"
#include "../formats.h"
#include "../preprocess.h"
#include "../treemerge.h"
#include "../utilities.h"

typedef struct RmFmtHandlerJSON {
    /* must be first */
    RmFmtHandler parent;

    /* set of already existing ids */
    GHashTable *id_set;

    GOutputStream *stream;
    JsonGenerator *generator;
    JsonNode *root;

    bool need_comma_before_next_elem;
    bool pretty;

} RmFmtHandlerJSON;

//////////////////////////////////////////
//          FILE ID GENERATOR           //
//////////////////////////////////////////

static guint32 rm_fmt_json_generate_id(RmFmtHandlerJSON *self, RmFile *file,
                                       const char *file_path, char *cksum) {
    guint32 hash = 0;
    hash = file->inode ^ file->dev;
    hash ^= file->actual_file_size;

    for(int i = 0; i < 8192; ++i) {
        hash ^= MurmurHash3_x86_32(file_path, strlen(file_path), i);
        if(cksum != NULL) {
            hash ^= MurmurHash3_x86_32(cksum, strlen(cksum), i);
        }

        if(!g_hash_table_contains(self->id_set, GUINT_TO_POINTER(hash))) {
            break;
        }
    }

    g_hash_table_add(self->id_set, GUINT_TO_POINTER(hash));
    return hash;
}

static void rm_fmt_json_sep(RmFmtHandlerJSON *self) {
    g_output_stream_printf(
        self->stream, NULL, NULL, NULL, ",%s", self->pretty ? "\n " : "");
}

static void rm_fmt_json_open(RmSession *session, RmFmtHandlerJSON *self, FILE *out) {
    self->need_comma_before_next_elem = false;
    self->stream = g_unix_output_stream_new(fileno(out), false);
    self->generator = json_generator_new();
    self->pretty = !rm_fmt_get_config_value(session->formats, "json", "oneline");
    json_generator_set_pretty(self->generator, self->pretty);

    self->root = json_node_alloc();
    json_generator_set_root(self->generator, self->root);

    self->id_set = g_hash_table_new(NULL, NULL);

    // write the start of the json array
    g_output_stream_printf(self->stream, NULL, NULL, NULL, "[\n");
}

static void rm_fmt_json_close(RmFmtHandlerJSON *self) {
    // free up memory
    json_node_unref(self->root);
    g_object_unref(self->generator);

    // write the end of the json array
    g_output_stream_printf(self->stream, NULL, NULL, NULL, "]\n");
    g_object_unref(self->stream);

    g_hash_table_unref(self->id_set);
}

static void rm_fmt_object_write_and_free(JsonObject *obj, RmFmtHandlerJSON *self) {
    if(self->need_comma_before_next_elem) {
        rm_fmt_json_sep(self);
    } else {
        self->need_comma_before_next_elem = true;
    }
    GError *error = NULL;
    json_node_set_object(self->root, obj);
    json_generator_set_root(self->generator, self->root);

    if(!json_generator_to_stream(self->generator, self->stream, false, &error)) {
        rm_log_error_line("Error writing to json stream");
    }
    json_object_unref(obj);
}

/////////////////////////
//  ACTUAL CALLBACKS   //
/////////////////////////

static void rm_fmt_head(RmSession *session, RmFmtHandler *parent, FILE *out) {
    RmFmtHandlerJSON *self = (RmFmtHandlerJSON *)parent;

    rm_fmt_json_open(session, self, out);

    if(!rm_fmt_get_config_value(session->formats, "json", "no_header")) {
        JsonObject *header = json_object_new();
        json_object_set_string_member(header, "description",
                                      "rmlint json-dump of lint files");
        json_object_set_string_member(header, "cwd", session->cfg->iwd);
        json_object_set_string_member(header, "args", session->cfg->joined_argv);
        json_object_set_string_member(header, "version", RM_VERSION);
        json_object_set_string_member(header, "rev", RM_VERSION_GIT_REVISION);
        json_object_set_int_member(header, "progress", 0); /* Header is always first. */
        json_object_set_string_member(
            header, "checksum_type",
            rm_digest_type_to_string(session->cfg->checksum_type));
        if(session->hash_seed) {
            json_object_set_int_member(header, "hash_seed", session->hash_seed);
        }
        json_object_set_boolean_member(header, "merge_directories",
                                       session->cfg->merge_directories);
        rm_fmt_object_write_and_free(header, self);
    }
}

static void rm_fmt_foot(_UNUSED RmSession *session, RmFmtHandler *parent,
                        _UNUSED FILE *out) {
    RmFmtHandlerJSON *self = (RmFmtHandlerJSON *)parent;

    if(!rm_fmt_get_config_value(session->formats, "json", "no_footer")) {
        JsonObject *footer = json_object_new();
        json_object_set_boolean_member(footer, "aborted", rm_session_was_aborted());
        json_object_set_int_member(footer, "progress", 100); /* Footer is always last. */
        json_object_set_int_member(footer, "total_files", session->total_files);
        json_object_set_int_member(footer, "ignored_files", session->ignored_files);
        json_object_set_int_member(footer, "ignored_folders", session->ignored_folders);
        json_object_set_int_member(footer, "duplicates", session->dup_counter);
        json_object_set_int_member(footer, "duplicate_sets", session->dup_group_counter);
        json_object_set_int_member(footer, "total_lint_size", session->total_lint_size);
        rm_fmt_object_write_and_free(footer, self);
    }
    rm_fmt_json_close(self);
}

static char *rm_fmt_json_cksum(RmFile *file) {
    if(file->digest == NULL) {
        return NULL;
    }
    size_t checksum_size = rm_digest_get_bytes(file->digest) * 2 + 1;
    char *checksum_str = g_malloc0(checksum_size);
    rm_digest_hexstring(file->digest, checksum_str);
    checksum_str[checksum_size - 1] = 0;
    return checksum_str;
}

static void rm_fmt_elem(RmSession *session, _UNUSED RmFmtHandler *parent,
                        _UNUSED FILE *out, RmFile *file) {
    if(rm_fmt_get_config_value(session->formats, "json", "no_body")) {
        return;
    }

    if(file->lint_type == RM_LINT_TYPE_UNIQUE_FILE) {
        if(!rm_fmt_get_config_value(session->formats, "json", "unique")) {
<<<<<<< HEAD
            if(!file->digest || !(session->cfg->hash_uniques || session->cfg->hash_unmatched)) {
=======
            if(!file->digest ||
               !(session->cfg->write_unfinished || session->cfg->hash_uniques)) {
>>>>>>> f5875eb1
                return;
            }
        }

        if(session->cfg->keep_all_tagged && !file->is_prefd) {
            /* don't list 'untagged' files as unique */
            file->is_original = false;
        } else if(session->cfg->keep_all_untagged && file->is_prefd) {
            /* don't list 'tagged' files as unique */
            file->is_original = false;
        } else {
            file->is_original = true;
        }
    }
    char *checksum_str = rm_fmt_json_cksum(file);

    RmFmtHandlerJSON *self = (RmFmtHandlerJSON *)parent;

    RM_DEFINE_PATH(file);

    JsonObject *elem = json_object_new();
    json_object_set_int_member(
        elem, "id", rm_fmt_json_generate_id(self, file, file_path, checksum_str));
    json_object_set_string_member(elem, "type",
                                  rm_file_lint_type_to_string(file->lint_type));
    gdouble progress = 0;
    if(session->shred_bytes_after_preprocess) {
        progress = CLAMP(100 - 100 * ((gdouble)session->shred_bytes_remaining /
                                      (gdouble)session->shred_bytes_after_preprocess),
                         0,
                         100);
        json_object_set_int_member(elem, "progress", progress);
    }

    if(file->digest) {
        json_object_set_string_member(elem, "checksum", checksum_str);
    }

    json_object_set_string_member(elem, "path", file_path);
    json_object_set_int_member(elem, "size", file->actual_file_size);
    json_object_set_int_member(elem, "depth", file->depth);
    json_object_set_int_member(elem, "inode", file->inode);
    json_object_set_int_member(elem, "disk_id", file->dev);
    json_object_set_boolean_member(elem, "is_original", file->is_original);

    if(file->lint_type == RM_LINT_TYPE_DUPE_DIR_CANDIDATE) {
        json_object_set_int_member(elem, "n_children", file->n_children);
    }

    if(file->lint_type != RM_LINT_TYPE_UNIQUE_FILE) {
        if(file->twin_count >= 0) {
            json_object_set_int_member(elem, "twins", file->twin_count);
        }

        if(file->lint_type == RM_LINT_TYPE_PART_OF_DIRECTORY && file->parent_dir) {
            json_object_set_string_member(elem, "parent_path",
                                          rm_directory_get_dirname(file->parent_dir));
        }

        if(session->cfg->find_hardlinked_dupes) {
            RmFile *hardlink_head = RM_FILE_HARDLINK_HEAD(file);

            if(hardlink_head && hardlink_head != file && file->digest) {
                char *orig_checksum_str = rm_fmt_json_cksum(hardlink_head);
                RM_DEFINE_PATH(hardlink_head);
                guint32 orig_id = rm_fmt_json_generate_id(
                    self, hardlink_head, hardlink_head_path, orig_checksum_str);
                g_free(orig_checksum_str);
                json_object_set_int_member(elem, "hardlink_of", orig_id);
            }
        }
    }

    json_object_set_double_member(elem, "mtime", file->mtime);

    rm_fmt_object_write_and_free(elem, self);
    g_free(checksum_str);
}

static RmFmtHandlerJSON JSON_HANDLER_IMPL = {
    /* Initialize parent */
    .parent = {
        .size = sizeof(JSON_HANDLER_IMPL),
        .name = "json",
        .head = rm_fmt_head,
        .elem = rm_fmt_elem,
        .prog = NULL,
        .foot = rm_fmt_foot,
        .valid_keys = {"no_header", "no_footer", "no_body", "oneline", "unique", NULL},
    }};

RmFmtHandler *JSON_HANDLER = (RmFmtHandler *)&JSON_HANDLER_IMPL;<|MERGE_RESOLUTION|>--- conflicted
+++ resolved
@@ -194,12 +194,8 @@
 
     if(file->lint_type == RM_LINT_TYPE_UNIQUE_FILE) {
         if(!rm_fmt_get_config_value(session->formats, "json", "unique")) {
-<<<<<<< HEAD
-            if(!file->digest || !(session->cfg->hash_uniques || session->cfg->hash_unmatched)) {
-=======
             if(!file->digest ||
-               !(session->cfg->write_unfinished || session->cfg->hash_uniques)) {
->>>>>>> f5875eb1
+                !(session->cfg->hash_uniques || session->cfg->hash_unmatched)) {
                 return;
             }
         }
